--- conflicted
+++ resolved
@@ -29,10 +29,7 @@
 ARISING IN ANY WAY OUT OF THE USE OF THIS SOFTWARE, EVEN IF ADVISED OF THE
 POSSIBILITY OF SUCH DAMAGE.
 """
-<<<<<<< HEAD
 from aslm.controller.sub_controllers.widget_functions import validate_wrapper
-=======
->>>>>>> 4a4c04b6
 from aslm.controller.sub_controllers.gui_controller import GUI_Controller
 import logging
 
@@ -42,15 +39,7 @@
 
 
 class Stage_GUI_Controller(GUI_Controller):
-<<<<<<< HEAD
     def __init__(self, view, parent_view, canvas, parent_controller, verbose=False, configuration_controller=None):
-=======
-    def __init__(self,
-                 view,
-                 parent_controller,
-                 verbose=False,
-                 configuration_controller=None):
->>>>>>> 4a4c04b6
         super().__init__(view, parent_controller, verbose)
 
         self.event_id = {
@@ -90,15 +79,11 @@
                 buttons[k].configure(command=self.up_btn_handler(k[3:-4]))
             elif k[:4] == 'down':
                 buttons[k].configure(command=self.down_btn_handler(k[5:-4]))
-<<<<<<< HEAD
-            else:
-=======
             elif k[5:-4] == 'xy':
                 buttons[k].configure(
                     command=self.xy_zero_btn_handler()
                 )
             elif k.startswith('zero'):
->>>>>>> 4a4c04b6
                 buttons[k].configure(
                     command=self.zero_btn_handler(k[5:-4])
                 )
