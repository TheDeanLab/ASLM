"""Copyright (c) 2021-2022  The University of Texas Southwestern Medical Center.
All rights reserved.

Redistribution and use in source and binary forms, with or without
modification, are permitted for academic and research use only (subject to the limitations in the disclaimer below)
provided that the following conditions are met:

     * Redistributions of source code must retain the above copyright notice,
     this list of conditions and the following disclaimer.

     * Redistributions in binary form must reproduce the above copyright
     notice, this list of conditions and the following disclaimer in the
     documentation and/or other materials provided with the distribution.

     * Neither the name of the copyright holders nor the names of its
     contributors may be used to endorse or promote products derived from this
     software without specific prior written permission.

NO EXPRESS OR IMPLIED LICENSES TO ANY PARTY'S PATENT RIGHTS ARE GRANTED BY
THIS LICENSE. THIS SOFTWARE IS PROVIDED BY THE COPYRIGHT HOLDERS AND
CONTRIBUTORS "AS IS" AND ANY EXPRESS OR IMPLIED WARRANTIES, INCLUDING, BUT NOT
LIMITED TO, THE IMPLIED WARRANTIES OF MERCHANTABILITY AND FITNESS FOR A
PARTICULAR PURPOSE ARE DISCLAIMED. IN NO EVENT SHALL THE COPYRIGHT HOLDER OR
CONTRIBUTORS BE LIABLE FOR ANY DIRECT, INDIRECT, INCIDENTAL, SPECIAL,
EXEMPLARY, OR CONSEQUENTIAL DAMAGES (INCLUDING, BUT NOT LIMITED TO,
PROCUREMENT OF SUBSTITUTE GOODS OR SERVICES; LOSS OF USE, DATA, OR PROFITS; OR
BUSINESS INTERRUPTION) HOWEVER CAUSED AND ON ANY THEORY OF LIABILITY, WHETHER
IN CONTRACT, STRICT LIABILITY, OR TORT (INCLUDING NEGLIGENCE OR OTHERWISE)
ARISING IN ANY WAY OUT OF THE USE OF THIS SOFTWARE, EVEN IF ADVISED OF THE
POSSIBILITY OF SUCH DAMAGE.
"""

# Standard Library Imports
import logging
<<<<<<< HEAD
from math import ceil

# Third Party Imports
import pandas as pd

# Local Imports
from aslm.controller.sub_controllers.gui_controller import GUI_Controller
from aslm.controller.aslm_controller_functions import combine_funcs
from aslm.tools.multipos_table_tools import compute_grid, update_table
=======
>>>>>>> 7b232f54

# Third Party Imports

# Local Imports
from aslm.controller.sub_controllers.gui_controller import GUI_Controller
from aslm.controller.aslm_controller_functions import combine_funcs

# Logger Setup
p = __name__.split(".")[1]
logger = logging.getLogger(p)


class Tiling_Wizard_Controller(GUI_Controller):
    """
    Controller for tiling wizard parameters.
    Gathers the FOV from the camera settings tab and will update when user changes this value.
    Set start/end position buttons will grab the stage values for the respective axis when pressed and display in popup
    Number of images we need to acquire with our desired percent overlap is calculated and then displayed in third column


    Parameters
    ----------
    view : object
        GUI element containing widgets and variables to control. Likely tk.Toplevel-derived. In this case tiling_wizard_popup.py
    parent_controller : channels_tab_controller
        The controller that creates the popup/this controller.
    verbose : bool, default False
        Display additional feedback in standard output.

    Returns
    -------
    None
    """

    def __init__(self,
                 view,
                 parent_controller,
                 verbose=False):
        super().__init__(view, parent_controller, verbose)

        # Getting widgets and buttons and vars of widgets
        self.widgets = self.view.get_widgets()
        self.buttons = self.view.get_buttons()
        self.variables = self.view.get_variables()

        # Init widgets to zero
        self.percent_overlay = 0.0 # Backend
        self.fov = {'x': 0.0, 'y': 0.0, 'z': 0.0} # Backend
        self.variables['step_size'].set(0.0)
        self.variables['percent_overlay'].set(0.0)
<<<<<<< HEAD
        self.variables['total_tiles'].set(1)
=======
        self.variables['total_tiles'].set(0.0)
>>>>>>> 7b232f54
        for axis in ['x', 'y', 'z']:
            self.variables[axis + '_start'].set(0.0)
            self.variables[axis + '_end'].set(0.0)
            self.variables[axis + '_dist'].set(0.0)
<<<<<<< HEAD
            self.variables[axis + '_tiles'].set(1)
=======
            self.variables[axis + '_tiles'].set(0.0)
>>>>>>> 7b232f54

        # Ref to widgets in other views (Camera Settings, Stage Control Positions, Stack Acq Settings)
        main_view = self.parent_controller.parent_controller.view # channels_tab_controller -> aslm_controller -> view
        self.cam_settings_widgets = main_view.settings.camera_settings_tab.camera_roi.get_widgets()
        self.stack_acq_widgets = main_view.settings.channels_tab.stack_acq_frame.get_widgets()
        self.stage_position_vars = main_view.stage_control.stage_control_tab.position_frame.get_variables()
<<<<<<< HEAD
        self.multipoint_table = main_view.settings.channels_tab.multipoint_list.get_table()
=======
        
>>>>>>> 7b232f54

        # Setting/Tracing Percent Overlay
        self.variables['percent_overlay'].trace_add('write', lambda *args: self.update_overlay())

        # Trace cam_settings FOV to catch user changes
        self.cam_settings_widgets['FOV_X'].get_variable().trace_add('write', lambda *args: self.update_fov())
        self.cam_settings_widgets['FOV_Y'].get_variable().trace_add('write', lambda *args: self.update_fov())
        self.stack_acq_widgets['abs_z_start'].get_variable().trace_add('write', lambda *args: self.update_fov())
        self.stack_acq_widgets['abs_z_end'].get_variable().trace_add('write', lambda *args: self.update_fov())

        # Calculating distance traces
        self.variables['x_start'].trace_add('write', lambda *args: self.calculate_distance('x'))
        self.variables['x_end'].trace_add('write', lambda *args: self.calculate_distance('x'))
        self.variables['y_start'].trace_add('write', lambda *args: self.calculate_distance('y'))
        self.variables['y_end'].trace_add('write', lambda *args: self.calculate_distance('y'))
        self.variables['z_start'].trace_add('write', lambda *args: self.calculate_distance('z'))
        self.variables['z_end'].trace_add('write', lambda *args: self.calculate_distance('z'))


        # Calculating Number of Tiles traces
            # Distance change
        self.variables['x_dist'].trace_add('write', lambda *args: self.calculate_tiles('x'))
        self.variables['y_dist'].trace_add('write', lambda *args: self.calculate_tiles('y'))
        self.variables['z_dist'].trace_add('write', lambda *args: self.calculate_tiles('z'))
            # FOV change handled in update_fov
            # Overlay change is also handled in update_overlay

        # Tracing step size in stack acq settings
        self.stack_acq_widgets['step_size'].get_variable().trace_add('write', lambda *args: self.update_stepsize())
        
        # Button Configuration
        for axis in ['x', 'y', 'z']:

            # Start/End buttons
            self.buttons[axis + '_start'].configure(command=self.position_handler(axis, 'start'))
            self.buttons[axis + '_end'].configure(command=self.position_handler(axis, 'end'))

        # Calculating total tile traces
        self.variables['x_tiles'].trace_add('write', lambda *args: self.update_total_tiles())
        self.variables['y_tiles'].trace_add('write', lambda *args: self.update_total_tiles())
        self.variables['z_tiles'].trace_add('write', lambda *args: self.update_total_tiles())
<<<<<<< HEAD

        # Populate Table trace
        self.buttons['set_table'].configure(command=self.set_table)
=======
>>>>>>> 7b232f54

        # Update widgets to current values in other views
        self.update_stepsize()
        self.update_fov()

        # Properly Closing Popup with parent controller
        self.view.popup.protocol("WM_DELETE_WINDOW", combine_funcs(self.view.popup.dismiss, lambda: delattr(self.parent_controller, 'tiling_wizard_controller')))

    
<<<<<<< HEAD
    def set_table(self):
        '''
        Sets multiposition table with values from tiling wizard after Populate Multiposition Table button is pressed
        Compute grid will return a list of all position combinations. This list is then converted to a 
        pandas dataframe which is then set as the new table data. The table is then redrawn.

        Parameters
        ----------
        self : object
            Tiling Wizard Controller instance
        

        Returns
        -------
        None
        '''

        x_start = float(self.variables['x_start'].get())
        x_stop = float(self.variables['x_end'].get())
        x_tiles = int(self.variables['x_tiles'].get())

        y_start = float(self.variables['y_start'].get())
        y_stop = float(self.variables['y_end'].get())
        y_tiles = int(self.variables['y_tiles'].get())

        z_start = float(self.variables['z_start'].get())
        z_stop = float(self.variables['z_end'].get())
        z_tiles = int(self.variables['z_tiles'].get())

        table_values = compute_grid(x_start, x_stop, x_tiles, y_start, y_stop, y_tiles, z_start, z_stop, z_tiles)

        # update_table(self.multipoint_table, table_values)
        self.multipoint_table.model.df = pd.DataFrame(table_values, columns=list('XYZRF'))
        self.multipoint_table.currentrow = self.multipoint_table.model.df.shape[0]-1
        self.multipoint_table.update_rowcolors()
        self.multipoint_table.redraw()
        self.multipoint_table.tableChanged()

    
=======
>>>>>>> 7b232f54
    def update_total_tiles(self):
        '''
        Sums the tiles for each axis in the tiling wizard. Will update when any axis has a tile amount change.
        
        Parameters
        ----------
        self : object
            Tiling Wizard Controller instance
        

        Returns
        -------
        None
        '''
        x = float(self.variables['x_tiles'].get())
        y = float(self.variables['y_tiles'].get())
        z = float(self.variables['z_tiles'].get())
<<<<<<< HEAD
        total_tiles = x * y * z
=======
        total_tiles = x + y + z
>>>>>>> 7b232f54
        self.variables['total_tiles'].set(total_tiles)


    def update_stepsize(self):
        '''
        Update step size when stack acq settings changed. This essentially mimics the step size widget in stack acq.
        
        Parameters
        ----------
        self : object
            Tiling Wizard Controller instance
        

        Returns
        -------
        None
        '''
        step_size = self.stack_acq_widgets['step_size'].get()
        self.variables['step_size'].set(step_size)

    def calculate_tiles(self, axis):
        '''
        Calculates the number of tiles of the acquisition for each axis or an individual axis
        Num of Tiles = dist - (overlay * FOV)  /  FOV * (1 - overlay) 
        (D-OF)/(F-OF) = N

        Parameters
        ----------
        self : object
            Tiling Wizard Controller instance
        axis : char
            x, y, z axis of stage to calculate. If "all" is passed then all stages are calculated

        Returns
        -------
        None
        '''

<<<<<<< HEAD
        overlay = float(self.percent_overlay) / 100
=======
        overlay = float(self.percent_overlay)
>>>>>>> 7b232f54

        if axis == "all":
            for a in ['x', 'y', 'z']:
                dist = float(self.variables[a + '_dist'].get())
                fov = float(self.fov[a])
                if fov != 0: 
<<<<<<< HEAD
                    num_tiles = ceil(abs(( dist - (overlay * fov) ) /  ( fov * (1 - overlay) )))
                else:
                    num_tiles = 1
=======
                    num_tiles = round(abs(( dist - (overlay * fov) ) /  ( fov * (1 - overlay) )))
                else:
                    num_tiles = 0.0
>>>>>>> 7b232f54
                self.variables[a + '_tiles'].set(num_tiles)
        else:
            dist = float(self.variables[axis + '_dist'].get())
            fov = float(self.fov[axis])
            if fov != 0: 
<<<<<<< HEAD
                num_tiles = ceil(abs(( dist - (overlay * fov) ) /  ( fov * (1 - overlay) )))
            else:
                num_tiles = 1
=======
                num_tiles = round(abs(( dist - (overlay * fov) ) /  ( fov * (1 - overlay) )))
            else:
                num_tiles = 0.0
>>>>>>> 7b232f54
            self.variables[axis + '_tiles'].set(num_tiles)

            
            

        
    
    def calculate_distance(self, axis):
        '''
        This function will calculate the distance for a given axis of the stage when the start or end position is changed via the Set buttons
        
        Parameters
        ----------
        self : object
            Tiling Wizard Controller instance
        axis : char
            x, y, z axis of stage to calculate

        Returns
        -------
        None

        '''

        start = float(self.variables[axis + '_start'].get())
        end = float(self.variables[axis + '_end'].get())
        dist = abs(end - start)
        self.variables[axis + '_dist'].set(dist)


    
    def update_overlay(self):
        '''
        Updates percent overlay when a user changes the widget in the popup. This value is used for backend calculations.
        The number of tiles will then be recalculated

        Parameters
        ----------
        self : object
            Tiling Wizard Controller instance

        Returns
        -------
        None
        '''

        self.percent_overlay = self.variables['percent_overlay'].get()
        
        self.calculate_tiles("all")


    
    def position_handler(self, axis, start_end):
        '''
        When the Set [axis] Start/End button is pressed then the stage position is polled from the stage controller

        Parameters
        ----------
        self : object
            Tiling Wizard Controller instance
        axis : char
            x, y, z axis that corresponds to stage axis
        start_end : str
            start or end will signify which spinbox gets updated upon button press

        Returns
        -------
        handler : func
            Function for setting positional spinbox based on parameters passed in

        '''
        def handler():
            pos = self.stage_position_vars[axis].get()
            self.widgets[axis + '_' + start_end].widget.set(pos)
        return handler


    def update_fov(self):
        '''
        Grabs the updated FOV if changed by user, will recalculate num of tiles for each axis after

        Parameters
        ----------
        self : object
            Tiling Wizard Controller instance

        Returns
        -------
        None
        '''
        x = self.cam_settings_widgets['FOV_X'].get()
        y = self.cam_settings_widgets['FOV_Y'].get()
        z = abs(self.stack_acq_widgets['abs_z_end'].get() - self.stack_acq_widgets['abs_z_start'].get())
        self.fov['x'] = x
        self.fov['y'] = y
        self.fov['z'] = z

        self.calculate_tiles("all")


    
    def showup(self):
        """
        # this function will let the popup window show in front

        Parameters
        ----------
        self : object
            Tiling Wizard Controller instance

        Returns
        -------
        None
        """
        self.view.popup.deiconify()
        self.view.popup.attributes("-topmost", 1)<|MERGE_RESOLUTION|>--- conflicted
+++ resolved
@@ -32,7 +32,6 @@
 
 # Standard Library Imports
 import logging
-<<<<<<< HEAD
 from math import ceil
 
 # Third Party Imports
@@ -42,8 +41,6 @@
 from aslm.controller.sub_controllers.gui_controller import GUI_Controller
 from aslm.controller.aslm_controller_functions import combine_funcs
 from aslm.tools.multipos_table_tools import compute_grid, update_table
-=======
->>>>>>> 7b232f54
 
 # Third Party Imports
 
@@ -94,31 +91,22 @@
         self.fov = {'x': 0.0, 'y': 0.0, 'z': 0.0} # Backend
         self.variables['step_size'].set(0.0)
         self.variables['percent_overlay'].set(0.0)
-<<<<<<< HEAD
         self.variables['total_tiles'].set(1)
-=======
-        self.variables['total_tiles'].set(0.0)
->>>>>>> 7b232f54
+
         for axis in ['x', 'y', 'z']:
             self.variables[axis + '_start'].set(0.0)
             self.variables[axis + '_end'].set(0.0)
             self.variables[axis + '_dist'].set(0.0)
-<<<<<<< HEAD
             self.variables[axis + '_tiles'].set(1)
-=======
-            self.variables[axis + '_tiles'].set(0.0)
->>>>>>> 7b232f54
+
 
         # Ref to widgets in other views (Camera Settings, Stage Control Positions, Stack Acq Settings)
         main_view = self.parent_controller.parent_controller.view # channels_tab_controller -> aslm_controller -> view
         self.cam_settings_widgets = main_view.settings.camera_settings_tab.camera_roi.get_widgets()
         self.stack_acq_widgets = main_view.settings.channels_tab.stack_acq_frame.get_widgets()
         self.stage_position_vars = main_view.stage_control.stage_control_tab.position_frame.get_variables()
-<<<<<<< HEAD
         self.multipoint_table = main_view.settings.channels_tab.multipoint_list.get_table()
-=======
-        
->>>>>>> 7b232f54
+
 
         # Setting/Tracing Percent Overlay
         self.variables['percent_overlay'].trace_add('write', lambda *args: self.update_overlay())
@@ -160,12 +148,10 @@
         self.variables['x_tiles'].trace_add('write', lambda *args: self.update_total_tiles())
         self.variables['y_tiles'].trace_add('write', lambda *args: self.update_total_tiles())
         self.variables['z_tiles'].trace_add('write', lambda *args: self.update_total_tiles())
-<<<<<<< HEAD
 
         # Populate Table trace
         self.buttons['set_table'].configure(command=self.set_table)
-=======
->>>>>>> 7b232f54
+
 
         # Update widgets to current values in other views
         self.update_stepsize()
@@ -175,7 +161,7 @@
         self.view.popup.protocol("WM_DELETE_WINDOW", combine_funcs(self.view.popup.dismiss, lambda: delattr(self.parent_controller, 'tiling_wizard_controller')))
 
     
-<<<<<<< HEAD
+
     def set_table(self):
         '''
         Sets multiposition table with values from tiling wizard after Populate Multiposition Table button is pressed
@@ -215,8 +201,6 @@
         self.multipoint_table.tableChanged()
 
     
-=======
->>>>>>> 7b232f54
     def update_total_tiles(self):
         '''
         Sums the tiles for each axis in the tiling wizard. Will update when any axis has a tile amount change.
@@ -234,11 +218,9 @@
         x = float(self.variables['x_tiles'].get())
         y = float(self.variables['y_tiles'].get())
         z = float(self.variables['z_tiles'].get())
-<<<<<<< HEAD
+
         total_tiles = x * y * z
-=======
-        total_tiles = x + y + z
->>>>>>> 7b232f54
+
         self.variables['total_tiles'].set(total_tiles)
 
 
@@ -277,40 +259,28 @@
         None
         '''
 
-<<<<<<< HEAD
+
         overlay = float(self.percent_overlay) / 100
-=======
-        overlay = float(self.percent_overlay)
->>>>>>> 7b232f54
+
 
         if axis == "all":
             for a in ['x', 'y', 'z']:
                 dist = float(self.variables[a + '_dist'].get())
                 fov = float(self.fov[a])
                 if fov != 0: 
-<<<<<<< HEAD
                     num_tiles = ceil(abs(( dist - (overlay * fov) ) /  ( fov * (1 - overlay) )))
                 else:
                     num_tiles = 1
-=======
-                    num_tiles = round(abs(( dist - (overlay * fov) ) /  ( fov * (1 - overlay) )))
-                else:
-                    num_tiles = 0.0
->>>>>>> 7b232f54
+
                 self.variables[a + '_tiles'].set(num_tiles)
         else:
             dist = float(self.variables[axis + '_dist'].get())
             fov = float(self.fov[axis])
             if fov != 0: 
-<<<<<<< HEAD
                 num_tiles = ceil(abs(( dist - (overlay * fov) ) /  ( fov * (1 - overlay) )))
             else:
                 num_tiles = 1
-=======
-                num_tiles = round(abs(( dist - (overlay * fov) ) /  ( fov * (1 - overlay) )))
-            else:
-                num_tiles = 0.0
->>>>>>> 7b232f54
+
             self.variables[axis + '_tiles'].set(num_tiles)
 
             
@@ -426,4 +396,4 @@
         None
         """
         self.view.popup.deiconify()
-        self.view.popup.attributes("-topmost", 1)+        self.view.popup.attributes("-topmost", 1)
