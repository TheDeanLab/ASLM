# Copyright (c) 2021-2022  The University of Texas Southwestern Medical Center.
# All rights reserved.

# Redistribution and use in source and binary forms, with or without
# modification, are permitted for academic and research use only (subject to the
# limitations in the disclaimer below) provided that the following conditions are met:

#      * Redistributions of source code must retain the above copyright notice,
#      this list of conditions and the following disclaimer.

#      * Redistributions in binary form must reproduce the above copyright
#      notice, this list of conditions and the following disclaimer in the
#      documentation and/or other materials provided with the distribution.

#      * Neither the name of the copyright holders nor the names of its
#      contributors may be used to endorse or promote products derived from this
#      software without specific prior written permission.

# NO EXPRESS OR IMPLIED LICENSES TO ANY PARTY'S PATENT RIGHTS ARE GRANTED BY
# THIS LICENSE. THIS SOFTWARE IS PROVIDED BY THE COPYRIGHT HOLDERS AND
# CONTRIBUTORS "AS IS" AND ANY EXPRESS OR IMPLIED WARRANTIES, INCLUDING, BUT NOT
# LIMITED TO, THE IMPLIED WARRANTIES OF MERCHANTABILITY AND FITNESS FOR A
# PARTICULAR PURPOSE ARE DISCLAIMED. IN NO EVENT SHALL THE COPYRIGHT HOLDER OR
# CONTRIBUTORS BE LIABLE FOR ANY DIRECT, INDIRECT, INCIDENTAL, SPECIAL,
# EXEMPLARY, OR CONSEQUENTIAL DAMAGES (INCLUDING, BUT NOT LIMITED TO,
# PROCUREMENT OF SUBSTITUTE GOODS OR SERVICES; LOSS OF USE, DATA, OR PROFITS; OR
# BUSINESS INTERRUPTION) HOWEVER CAUSED AND ON ANY THEORY OF LIABILITY, WHETHER
# IN CONTRACT, STRICT LIABILITY, OR TORT (INCLUDING NEGLIGENCE OR OTHERWISE)
# ARISING IN ANY WAY OUT OF THE USE OF THIS SOFTWARE, EVEN IF ADVISED OF THE
# POSSIBILITY OF SUCH DAMAGE.


# Standard Library Imports
import sys
import logging
from tkinter import messagebox

# Third Party Imports

# Local Imports
from aslm.controller.sub_controllers.gui_controller import GUIController
from aslm.view.main_window_content.acquire_bar_frame.acquire_popup import AcquirePopUp

# Logger Setup
p = __name__.split(".")[1]
logger = logging.getLogger(p)


class AcquireBarController(GUIController):
    def __init__(self, view, parent_view, parent_controller):
        super().__init__(view, parent_controller)

        self.parent_view = parent_view

        # acquisition image mode variable
        self.mode = "live"
        self.update_stack_acq(self.mode)
        self.is_save = False

        self.mode_dict = {
<<<<<<< HEAD
            'Continuous Scan': 'live',
            'Z-Stack': 'z-stack',
            'Single Acquisition': 'single',
            'Alignment': 'alignment',
            'Projection': 'projection',
            'Confocal-Projection': 'confocal-projection'
=======
            "Continuous Scan": "live",
            "Z-Stack": "z-stack",
            "Single Acquisition": "single",
            "Alignment": "alignment",
            "Projection": "projection",
>>>>>>> b9ae0c61
        }

        # gui event bind
        self.view.acquire_btn.config(command=self.launch_popup_window)
        self.view.pull_down.bind("<<ComboboxSelected>>", self.update_microscope_mode)
        self.view.exit_btn.config(command=self.exit_program)

    def progress_bar(self, images_received, microscope_state, mode, stop=False):
        """Update progress bars.

        Parameters
        ----------
        microscope_state : dict
            State of the microscope.  Positions, channels, z-steps, etc.
        mode : str
            Imaging mode.  'live', 'z-stack', ...
        images_received : int
            Number of images received in the controller.
        stop : bool
            Stop flag to set back to 0.

        Examples
        --------
        >>> progress_bar(0, microscope_state, mode)
        """

        if images_received == 0:
            if mode == "continuous":
                # Set to Indeterminate mode.
                self.view.CurAcq["mode"] = "indeterminate"
                self.view.OvrAcq["mode"] = "indeterminate"
            else:
                # Set to Determinate mode and initialize at zero.
                # stack_index = 0
                self.view.CurAcq["mode"] = "determinate"
                self.view.OvrAcq["mode"] = "determinate"
                self.view.CurAcq["value"] = 0
                self.view.OvrAcq["value"] = 0

        # Calculate the number of images anticipated.
        number_of_channels = len(
            [channel[-1] for channel in microscope_state["channels"].keys()]
        )
        number_of_timepoints = int(microscope_state["timepoints"])

        # Multiposition
        if microscope_state["is_multiposition"] is False:
            number_of_positions = 1
        else:
            number_of_positions = len(microscope_state["stage_positions"])

        if mode == "single":
            number_of_slices = 1
        elif mode == "live":
            number_of_slices = 1
        elif mode == "projection":
            number_of_slices = 1
<<<<<<< HEAD
        elif mode == 'confocal-projection':
            number_of_slices = microscope_state['n_plane']
        elif mode == 'z-stack':
            number_of_slices = microscope_state['number_z_steps']
            print(f"number of slices is : {number_of_slices}")
=======
        elif mode == "z-stack":
            number_of_slices = microscope_state["number_z_steps"]
>>>>>>> b9ae0c61

        top_anticipated_images = number_of_slices
        bottom_anticipated_images = (
            number_of_channels
            * number_of_slices
            * number_of_timepoints
            * number_of_positions
        )

        if images_received > 0:
            # Update progress bars according to imaging mode.
            if stop is False:
                if mode == "live":
                    self.view.CurAcq.start()
                    self.view.OvrAcq.start()

<<<<<<< HEAD
                elif mode == 'z-stack' or 'confocal-projection':
                    top_percent_complete = 100 * (images_received / top_anticipated_images)
                    self.view.CurAcq['value'] = top_percent_complete % 100
                    bottom_anticipated_images = 100 * (images_received / bottom_anticipated_images)
                    self.view.OvrAcq['value'] = bottom_anticipated_images

                elif mode == 'single':
                    bottom_anticipated_images = 100 * (images_received / bottom_anticipated_images)
                    self.view.CurAcq['value'] = bottom_anticipated_images
                    self.view.OvrAcq['value'] = bottom_anticipated_images

                elif mode == 'projection':
                    bottom_anticipated_images = 100 * (images_received / bottom_anticipated_images)
                    self.view.CurAcq['value'] = bottom_anticipated_images
                    self.view.OvrAcq['value'] = bottom_anticipated_images
=======
                elif mode == "z-stack":
                    top_percent_complete = 100 * (
                        images_received / top_anticipated_images
                    )
                    self.view.CurAcq["value"] = top_percent_complete % 100
                    bottom_anticipated_images = 100 * (
                        images_received / bottom_anticipated_images
                    )
                    self.view.OvrAcq["value"] = bottom_anticipated_images

                elif mode == "single":
                    top_percent_complete = 100 * (
                        images_received / top_anticipated_images
                    )
                    self.view.CurAcq["value"] = top_percent_complete
                    self.view.OvrAcq["value"] = top_percent_complete

                elif mode == "projection":
                    pass
>>>>>>> b9ae0c61

            elif stop is True:
                self.stop_progress_bar()

    def stop_progress_bar(self):
        """Stop moving the continuous progress bar."""
        self.view.CurAcq.stop()
        self.view.OvrAcq.stop()

    def set_mode(self, mode):
        """Set imaging mode.

        Parameters
        ----------
        mode: str
<<<<<<< HEAD
            Mode could be: 'live', 'z-stack', 'single', 'projection', 'confocal-projection'
=======
            Mode could be: 'live', 'z-stack', 'single', 'projection'

        Examples
        --------
        >>> set_mode('live')
>>>>>>> b9ae0c61
        """
        self.mode = mode
        # update pull down combobox
        reverse_dict = dict(map(lambda v: (v[1], v[0]), self.mode_dict.items()))
        self.view.pull_down.set(reverse_dict[mode])
        self.show_verbose_info("Image mode is set to", mode)

    def get_mode(self):
        """Get the current imaging mode.

        Returns
        -------
        mode : str
            Current imaging mode.

        Examples
        --------
        >>> get_mode()
        """
        return self.mode

    def stop_acquire(self):
        """Stop the acquisition.

        Examples
        --------
        >>> stop_acquire()
        """
        self.view.acquire_btn.configure(text="Acquire")

    def set_save_option(self, is_save):
        """Set whether the image will be saved.

        Parameters
        ----------
        is_save : bool
            True if we will save the data.  False if we will not.

        Examples
        --------
        >>> set_save_option(True)
        """
        self.is_save = is_save
        self.show_verbose_info("set save data option:", is_save)

    def launch_popup_window(self):
        """Launch the Save Dialog Popup Window

        The popup window should only be launched if the microscope is set to save the
        data, with the exception of the continuous acquisition mode.
        The popup window provides the user with the opportunity to fill in fields that
        describe the experiment and also dictate the save path of the data in a
        standardized format.

        Examples
        --------
        >>> launch_popup_window()
        """
        if self.view.acquire_btn["text"] == "Stop":
            # change the button to 'Acquire'
            self.view.acquire_btn.configure(text="Acquire")

            # tell the controller to stop acquire (continuous mode)
            self.parent_controller.execute("stop_acquire")

        elif self.is_save and self.mode != "live":
            acquire_pop = AcquirePopUp(self.view)
            buttons = (
                acquire_pop.get_buttons()
            )  # This holds all the buttons in the popup
            widgets = acquire_pop.get_widgets()

            # Configure the button callbacks on the popup window
            buttons["Cancel"].config(command=lambda: acquire_pop.popup.dismiss())
            buttons["Done"].config(command=lambda: self.launch_acquisition(acquire_pop))

            # Configure drop down callbacks, will update save settings when file type is
            # changed
            file_type = widgets["file_type"].get_variable()
            file_type.trace_add("write", lambda *args: self.update_file_type(file_type))

            for k, v in self.saving_settings.items():
                if widgets.get(k, None):
                    widgets[k].set(v)

        else:
            self.view.acquire_btn.configure(text="Stop")
            self.parent_controller.execute("acquire")

    def update_microscope_mode(self, *args):
        """Gets the state of the pull-down menu and tells the central controller
            Will additionally call functions to disable and enable widgets based on mode

        Parameters
        ----------
        args : str
            Imaging Mode.

        Examples
        --------
        >>> update_microscope_mode('live')
        """
        self.mode = self.mode_dict[self.view.pull_down.get()]
        self.show_verbose_info("The Microscope State is now:", self.get_mode())

        # Update state status of other widgets in the GUI based on what mode is set
        self.update_stack_acq(self.mode)
        self.update_stack_time(self.mode)
        self.update_conpro_acq(self.mode)
        

    def update_stack_acq(self, mode):
        """Changes state behavior of widgets in the stack acquisition frame based on
        mode of microscope

        Parameters
        ----------
        mode : str
            Imaging Mode.

        Examples
        --------
        >>> update_stack_acq('live')
        """

        # Get ref to widgets
        stack_widgets = self.parent_view.stack_acq_frame.get_widgets()

        # Grey out stack acq widgets when not Zstack or projection
        if mode == "z-stack" or mode == "projection":
            state = "normal"
        else:
<<<<<<< HEAD
            state = 'disabled'
        for _, widget in stack_widgets.items():
            widget.widget['state'] = state
            

    def update_conpro_acq(self, mode):
        """Changes state behavior of widgets in the confocal-projection acquisition frame based on mode of microscope

        Parameters
        ----------
        mode : str
            Imaging Mode.
        """

        # Get ref to widgets
        conpro_widgets = self.parent_view.conpro_acq_frame.get_widgets()

        # Grey out conpro acq widgets when not confocal-projection
        if mode == 'confocal-projection':
            state = 'normal'
        else:
            state = 'disabled'
        for _, widget in conpro_widgets.items():
            widget.widget['state'] = state
    
=======
            state = "disabled"
        for key, widget in stack_widgets.items():
            widget.widget["state"] = state
>>>>>>> b9ae0c61

    def update_stack_time(self, mode):
        """Changes state behavior of widgets in the stack timepoint frame based on mode
        of microscope

        Parameters
        ----------
        mode : str
            Imaging Mode.

        Examples
        --------
        >>> update_stack_time('live')
        """

        # Get ref to widgets
        time_widgets = self.parent_view.stack_timepoint_frame.get_widgets()

        # Grey out time widgets when in Continuous Scan or Alignment modes
        if mode == "live" or mode == "alignment":
            state = "disabled"
        else:
            state = "normal"
        for key, widget in time_widgets.items():
            widget["state"] = state

    def update_file_type(self, file_type):
        """Updates the file type when the drop down in save dialog is changed.

        Parameters
        ----------
        file_type : str
            File type.

        Examples
        --------
        >>> update_file_type('tiff')
        """
        self.saving_settings["file_type"] = file_type.get()

    def launch_acquisition(self, popup_window):
        """Launch the Acquisition.

        Once the popup window has been filled out, we first create the save path using
        the create_save_path function.
        This automatically removes spaces and replaces them with underscores.
        Then it makes the directory.
        Thereafter, the experiment is ready to go.

        Parameters
        ----------
        popup_window : object
            Instance of the popup save dialog.

        Examples
        --------
        >>> launch_acquisition(popup_window)
        """
        # update saving settings according to user's input
        self.update_experiment_values(popup_window)

        # Verify user's input is non-zero.
        is_valid = (
            self.saving_settings["user"]
            and self.saving_settings["tissue"]
            and self.saving_settings["celltype"]
            and self.saving_settings["label"]
        )

        if is_valid:
            # tell central controller, save the image/data
            self.parent_controller.execute("acquire_and_save")

            # Close the window
            popup_window.popup.dismiss()

            # We are now acquiring
            self.view.acquire_btn.configure(text="Stop")

    def exit_program(self):
        """Exit Button

        Quit the software.

        Examples
        --------
        >>> exit_program()
        """
        if messagebox.askyesno("Exit", "Are you sure?"):
            self.show_verbose_info("Exiting Program")
            # call the central controller to stop all the threads
            self.parent_controller.execute("exit")
            sys.exit()

    def populate_experiment_values(self):
        """Populate the experiment values from the config file.

        Examples
        --------
        >>> populate_experiment_values()
        """
        self.saving_settings = self.parent_controller.configuration["experiment"][
            "Saving"
        ]
        self.saving_settings["date"] = str(self.saving_settings["date"])
        mode = self.parent_controller.configuration["experiment"]["MicroscopeState"][
            "image_mode"
        ]
        self.set_mode(mode)

    def update_experiment_values(self, popup_window):
        """Gets the entries from the popup save dialog and overwrites the
        saving_settings dictionary.

        Parameters
        ----------
        popup_window : object
            Instance of the popup save dialog.

        Examples
        --------
        >>> update_experiment_values(popup_window)
        """
        popup_vals = popup_window.get_variables()
        for name in popup_vals:
            # remove leading and tailing whitespaces
            self.saving_settings[name] = popup_vals[name].strip()<|MERGE_RESOLUTION|>--- conflicted
+++ resolved
@@ -58,20 +58,12 @@
         self.is_save = False
 
         self.mode_dict = {
-<<<<<<< HEAD
-            'Continuous Scan': 'live',
-            'Z-Stack': 'z-stack',
-            'Single Acquisition': 'single',
-            'Alignment': 'alignment',
-            'Projection': 'projection',
-            'Confocal-Projection': 'confocal-projection'
-=======
             "Continuous Scan": "live",
             "Z-Stack": "z-stack",
             "Single Acquisition": "single",
             "Alignment": "alignment",
             "Projection": "projection",
->>>>>>> b9ae0c61
+            "Confocal-Projection": "confocal-projection",
         }
 
         # gui event bind
@@ -81,7 +73,6 @@
 
     def progress_bar(self, images_received, microscope_state, mode, stop=False):
         """Update progress bars.
-
         Parameters
         ----------
         microscope_state : dict
@@ -92,7 +83,6 @@
             Number of images received in the controller.
         stop : bool
             Stop flag to set back to 0.
-
         Examples
         --------
         >>> progress_bar(0, microscope_state, mode)
@@ -129,16 +119,10 @@
             number_of_slices = 1
         elif mode == "projection":
             number_of_slices = 1
-<<<<<<< HEAD
-        elif mode == 'confocal-projection':
+        elif mode == "confocal-projection":
             number_of_slices = microscope_state['n_plane']
-        elif mode == 'z-stack':
-            number_of_slices = microscope_state['number_z_steps']
-            print(f"number of slices is : {number_of_slices}")
-=======
         elif mode == "z-stack":
             number_of_slices = microscope_state["number_z_steps"]
->>>>>>> b9ae0c61
 
         top_anticipated_images = number_of_slices
         bottom_anticipated_images = (
@@ -155,24 +139,7 @@
                     self.view.CurAcq.start()
                     self.view.OvrAcq.start()
 
-<<<<<<< HEAD
-                elif mode == 'z-stack' or 'confocal-projection':
-                    top_percent_complete = 100 * (images_received / top_anticipated_images)
-                    self.view.CurAcq['value'] = top_percent_complete % 100
-                    bottom_anticipated_images = 100 * (images_received / bottom_anticipated_images)
-                    self.view.OvrAcq['value'] = bottom_anticipated_images
-
-                elif mode == 'single':
-                    bottom_anticipated_images = 100 * (images_received / bottom_anticipated_images)
-                    self.view.CurAcq['value'] = bottom_anticipated_images
-                    self.view.OvrAcq['value'] = bottom_anticipated_images
-
-                elif mode == 'projection':
-                    bottom_anticipated_images = 100 * (images_received / bottom_anticipated_images)
-                    self.view.CurAcq['value'] = bottom_anticipated_images
-                    self.view.OvrAcq['value'] = bottom_anticipated_images
-=======
-                elif mode == "z-stack":
+                elif mode == "z-stack" or "confocal-projection":
                     top_percent_complete = 100 * (
                         images_received / top_anticipated_images
                     )
@@ -190,8 +157,9 @@
                     self.view.OvrAcq["value"] = top_percent_complete
 
                 elif mode == "projection":
-                    pass
->>>>>>> b9ae0c61
+                    bottom_anticipated_images = 100 * (images_received / bottom_anticipated_images)
+                    self.view.CurAcq['value'] = bottom_anticipated_images
+                    self.view.OvrAcq['value'] = bottom_anticipated_images
 
             elif stop is True:
                 self.stop_progress_bar()
@@ -203,19 +171,13 @@
 
     def set_mode(self, mode):
         """Set imaging mode.
-
         Parameters
         ----------
         mode: str
-<<<<<<< HEAD
             Mode could be: 'live', 'z-stack', 'single', 'projection', 'confocal-projection'
-=======
-            Mode could be: 'live', 'z-stack', 'single', 'projection'
-
         Examples
         --------
         >>> set_mode('live')
->>>>>>> b9ae0c61
         """
         self.mode = mode
         # update pull down combobox
@@ -225,12 +187,10 @@
 
     def get_mode(self):
         """Get the current imaging mode.
-
         Returns
         -------
         mode : str
             Current imaging mode.
-
         Examples
         --------
         >>> get_mode()
@@ -239,7 +199,6 @@
 
     def stop_acquire(self):
         """Stop the acquisition.
-
         Examples
         --------
         >>> stop_acquire()
@@ -248,12 +207,10 @@
 
     def set_save_option(self, is_save):
         """Set whether the image will be saved.
-
         Parameters
         ----------
         is_save : bool
             True if we will save the data.  False if we will not.
-
         Examples
         --------
         >>> set_save_option(True)
@@ -263,13 +220,11 @@
 
     def launch_popup_window(self):
         """Launch the Save Dialog Popup Window
-
         The popup window should only be launched if the microscope is set to save the
         data, with the exception of the continuous acquisition mode.
         The popup window provides the user with the opportunity to fill in fields that
         describe the experiment and also dictate the save path of the data in a
         standardized format.
-
         Examples
         --------
         >>> launch_popup_window()
@@ -308,12 +263,10 @@
     def update_microscope_mode(self, *args):
         """Gets the state of the pull-down menu and tells the central controller
             Will additionally call functions to disable and enable widgets based on mode
-
         Parameters
         ----------
         args : str
             Imaging Mode.
-
         Examples
         --------
         >>> update_microscope_mode('live')
@@ -325,17 +278,14 @@
         self.update_stack_acq(self.mode)
         self.update_stack_time(self.mode)
         self.update_conpro_acq(self.mode)
-        
 
     def update_stack_acq(self, mode):
         """Changes state behavior of widgets in the stack acquisition frame based on
         mode of microscope
-
         Parameters
         ----------
         mode : str
             Imaging Mode.
-
         Examples
         --------
         >>> update_stack_acq('live')
@@ -348,47 +298,41 @@
         if mode == "z-stack" or mode == "projection":
             state = "normal"
         else:
-<<<<<<< HEAD
-            state = 'disabled'
-        for _, widget in stack_widgets.items():
-            widget.widget['state'] = state
-            
-
-    def update_conpro_acq(self, mode):
-        """Changes state behavior of widgets in the confocal-projection acquisition frame based on mode of microscope
-
-        Parameters
-        ----------
-        mode : str
-            Imaging Mode.
-        """
-
-        # Get ref to widgets
-        conpro_widgets = self.parent_view.conpro_acq_frame.get_widgets()
-
-        # Grey out conpro acq widgets when not confocal-projection
-        if mode == 'confocal-projection':
-            state = 'normal'
-        else:
-            state = 'disabled'
-        for _, widget in conpro_widgets.items():
-            widget.widget['state'] = state
-    
-=======
             state = "disabled"
         for key, widget in stack_widgets.items():
             widget.widget["state"] = state
->>>>>>> b9ae0c61
+
+    def update_conpro_acq(self, mode):
+        """Changes state behavior of widgets in the confocal-projection acquisition frame based on mode of microscope
+
+        Parameters
+        ----------
+        mode : str
+            Imaging Mode.
+
+        Examples
+        --------
+        >>> update_conpro_acq('live')
+        """
+
+        # Get ref to widgets
+        conpro_widgets = self.parent_view.conpro_acq_frame.get_widgets()
+
+        # Grey out conpro acq widgets when not confocal-projection
+        if mode == "confocal-projection":
+            state = "normal"
+        else:
+            state = "disabled"
+        for _, widget in conpro_widgets.items():
+            widget.widget["state"] = state
 
     def update_stack_time(self, mode):
         """Changes state behavior of widgets in the stack timepoint frame based on mode
         of microscope
-
         Parameters
         ----------
         mode : str
             Imaging Mode.
-
         Examples
         --------
         >>> update_stack_time('live')
@@ -407,12 +351,10 @@
 
     def update_file_type(self, file_type):
         """Updates the file type when the drop down in save dialog is changed.
-
         Parameters
         ----------
         file_type : str
             File type.
-
         Examples
         --------
         >>> update_file_type('tiff')
@@ -421,18 +363,15 @@
 
     def launch_acquisition(self, popup_window):
         """Launch the Acquisition.
-
         Once the popup window has been filled out, we first create the save path using
         the create_save_path function.
         This automatically removes spaces and replaces them with underscores.
         Then it makes the directory.
         Thereafter, the experiment is ready to go.
-
         Parameters
         ----------
         popup_window : object
             Instance of the popup save dialog.
-
         Examples
         --------
         >>> launch_acquisition(popup_window)
@@ -460,9 +399,7 @@
 
     def exit_program(self):
         """Exit Button
-
         Quit the software.
-
         Examples
         --------
         >>> exit_program()
@@ -475,7 +412,6 @@
 
     def populate_experiment_values(self):
         """Populate the experiment values from the config file.
-
         Examples
         --------
         >>> populate_experiment_values()
@@ -492,12 +428,10 @@
     def update_experiment_values(self, popup_window):
         """Gets the entries from the popup save dialog and overwrites the
         saving_settings dictionary.
-
         Parameters
         ----------
         popup_window : object
             Instance of the popup save dialog.
-
         Examples
         --------
         >>> update_experiment_values(popup_window)
