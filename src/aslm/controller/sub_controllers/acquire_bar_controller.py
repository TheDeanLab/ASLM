# Copyright (c) 2021-2022  The University of Texas Southwestern Medical Center.
# All rights reserved.

# Redistribution and use in source and binary forms, with or without
# modification, are permitted for academic and research use only (subject to the
# limitations in the disclaimer below) provided that the following conditions are met:

#      * Redistributions of source code must retain the above copyright notice,
#      this list of conditions and the following disclaimer.

#      * Redistributions in binary form must reproduce the above copyright
#      notice, this list of conditions and the following disclaimer in the
#      documentation and/or other materials provided with the distribution.

#      * Neither the name of the copyright holders nor the names of its
#      contributors may be used to endorse or promote products derived from this
#      software without specific prior written permission.

# NO EXPRESS OR IMPLIED LICENSES TO ANY PARTY'S PATENT RIGHTS ARE GRANTED BY
# THIS LICENSE. THIS SOFTWARE IS PROVIDED BY THE COPYRIGHT HOLDERS AND
# CONTRIBUTORS "AS IS" AND ANY EXPRESS OR IMPLIED WARRANTIES, INCLUDING, BUT NOT
# LIMITED TO, THE IMPLIED WARRANTIES OF MERCHANTABILITY AND FITNESS FOR A
# PARTICULAR PURPOSE ARE DISCLAIMED. IN NO EVENT SHALL THE COPYRIGHT HOLDER OR
# CONTRIBUTORS BE LIABLE FOR ANY DIRECT, INDIRECT, INCIDENTAL, SPECIAL,
# EXEMPLARY, OR CONSEQUENTIAL DAMAGES (INCLUDING, BUT NOT LIMITED TO,
# PROCUREMENT OF SUBSTITUTE GOODS OR SERVICES; LOSS OF USE, DATA, OR PROFITS; OR
# BUSINESS INTERRUPTION) HOWEVER CAUSED AND ON ANY THEORY OF LIABILITY, WHETHER
# IN CONTRACT, STRICT LIABILITY, OR TORT (INCLUDING NEGLIGENCE OR OTHERWISE)
# ARISING IN ANY WAY OUT OF THE USE OF THIS SOFTWARE, EVEN IF ADVISED OF THE
# POSSIBILITY OF SUCH DAMAGE.


# Standard Library Imports
import sys
import logging
from tkinter import messagebox

# Third Party Imports

# Local Imports
from aslm.controller.sub_controllers.gui_controller import GUIController
from aslm.view.popups.acquire_popup import AcquirePopUp

# Logger Setup
p = __name__.split(".")[1]
logger = logging.getLogger(p)


class AcquireBarController(GUIController):
    def __init__(self, view, parent_view, parent_controller):
        super().__init__(view, parent_controller)

        self.parent_view = parent_view

        # acquisition image mode variable
        self.mode = "live"
        self.update_stack_acq(self.mode)
        self.is_save = False
        self.is_acquiring = False

        self.mode_dict = {
            "Continuous Scan": "live",
            "Z-Stack": "z-stack",
            "Single Acquisition": "single",
            "Alignment": "alignment",
            "Projection": "projection",
            "Confocal-Projection": "confocal-projection",
            "ConstantVelocityAcquisition": "ConstantVelocityAcquisition",
            "Customized": "customized",
        }

        self.view.pull_down["values"] = list(self.mode_dict.keys())
        self.view.pull_down.current(0)

        # gui event bind
        self.view.acquire_btn.config(command=self.launch_popup_window)
        self.view.pull_down.bind("<<ComboboxSelected>>", self.update_microscope_mode)
        self.view.exit_btn.config(command=self.exit_program)

    def progress_bar(self, images_received, microscope_state, mode, stop=False):
        """Update progress bars.

        Parameters
        ----------
        microscope_state : dict
            State of the microscope.  Positions, channels, z-steps, etc.
        mode : str
            Imaging mode.  'live', 'z-stack', ...
        images_received : int
            Number of images received in the controller.
        stop : bool
            Stop flag to set back to 0.

        Examples
        --------
        >>> progress_bar(0, microscope_state, mode)
        """

        if images_received == 0:
            if mode == "continuous":
                # Set to Indeterminate mode.
                self.view.CurAcq["mode"] = "indeterminate"
                self.view.OvrAcq["mode"] = "indeterminate"
            else:
                # Set to Determinate mode and initialize at zero.
                # stack_index = 0
                self.view.CurAcq["mode"] = "determinate"
                self.view.OvrAcq["mode"] = "determinate"
                self.view.CurAcq["value"] = 0
                self.view.OvrAcq["value"] = 0

        # Calculate the number of images anticipated.
        number_of_channels = 0
        for channel in microscope_state["channels"].keys():
            if microscope_state["channels"][channel]["is_selected"] is True:
                number_of_channels += 1

        # Time-lapse acquisition
        number_of_timepoints = int(microscope_state["timepoints"])

        # Multi-Position Acquisition
        if microscope_state["is_multiposition"] is False:
            number_of_positions = 1
        else:
            number_of_positions = len(
                self.parent_controller.configuration["experiment"]["MultiPositions"]
            )

        if mode == "single":
            number_of_slices = 1
        elif mode == "live" or mode == "customized":
            number_of_slices = 1
        elif mode == "projection":
            number_of_slices = 1
        elif mode == "confocal-projection":
            number_of_slices = microscope_state["n_plane"]
        elif mode == "z-stack" or "ConstantVelocityAcquisition":
            number_of_slices = microscope_state["number_z_steps"]
<<<<<<< HEAD
=======
        elif mode == "ConstantVelocityAcquisition":
            number_of_slices = microscope_state["number_z_steps"]
>>>>>>> ef8475d4

        top_anticipated_images = number_of_slices
        bottom_anticipated_images = (
            number_of_channels
            * number_of_slices
            * number_of_timepoints
            * number_of_positions
        )

        if images_received > 0:
            # Update progress bars according to imaging mode.
            if stop is False:
                if mode == "live" or mode == "customized":
                    self.view.CurAcq.start()
                    self.view.OvrAcq.start()

                elif mode == "z-stack" or mode == "confocal-projection":
                    top_percent_complete = 100 * (
                        images_received / top_anticipated_images
                    )
                    self.view.CurAcq["value"] = top_percent_complete % 100 if top_percent_complete > 100.0 else top_percent_complete
                    bottom_anticipated_images = 100 * (
                        images_received / bottom_anticipated_images
                    )
                    self.view.OvrAcq["value"] = bottom_anticipated_images

                elif mode == "single":
                    top_percent_complete = 100 * (
                        images_received / top_anticipated_images
                    )
                    self.view.CurAcq["value"] = top_percent_complete
                    self.view.OvrAcq["value"] = top_percent_complete

                elif mode == "projection":
                    bottom_anticipated_images = 100 * (
                        images_received / bottom_anticipated_images
                    )
                    self.view.CurAcq["value"] = bottom_anticipated_images
                    self.view.OvrAcq["value"] = bottom_anticipated_images

            elif stop is True:
                self.stop_progress_bar()

    def stop_progress_bar(self):
        """Stop moving the continuous progress bar."""
        self.view.CurAcq.stop()
        self.view.OvrAcq.stop()

    def set_mode(self, mode):
        """Set imaging mode.

        Parameters
        ----------
        mode: str
            Mode could be: 'live', 'z-stack', 'single', 'projection',
            'confocal-projection'

        Examples
        --------
        >>> set_mode('live')
        """
        # update pull down combobox
        reverse_dict = dict(map(lambda v: (v[1], v[0]), self.mode_dict.items()))
        if mode not in reverse_dict:
            mode = list(reverse_dict.keys())[0]
        self.mode = mode
        self.view.pull_down.set(reverse_dict[mode])
        self.show_verbose_info("Image mode is set to", mode)

    def get_mode(self):
        """Get the current imaging mode.

        Returns
        -------
        mode : str
            Current imaging mode.

        Examples
        --------
        >>> get_mode()
        """
        return self.mode

    def stop_acquire(self):
        """Stop the acquisition.

        Examples
        --------
        >>> stop_acquire()
        """
        self.stop_progress_bar()
        self.view.acquire_btn.configure(text="Acquire")
        self.view.acquire_btn.configure(state="normal")
        self.is_acquiring = False

    def set_save_option(self, is_save):
        """Set whether the image will be saved.

        Parameters
        ----------
        is_save : bool
            True if we will save the data.  False if we will not.

        Examples
        --------
        >>> set_save_option(True)
        """
        self.is_save = is_save
        self.parent_controller.configuration["experiment"]["MicroscopeState"]["is_save"] = is_save
        self.show_verbose_info("set save data option:", is_save)

    def launch_popup_window(self):
        """Launch the Save Dialog Popup Window

        The popup window should only be launched if the microscope is set to save the
        data, with the exception of the continuous acquisition mode.
        The popup window provides the user with the opportunity to fill in fields that
        describe the experiment and also dictate the save path of the data in a
        standardized format.

        Examples
        --------
        >>> launch_popup_window()
        """
        if self.is_acquiring and self.view.acquire_btn["text"] == "Acquire":
            return
        if not self.is_acquiring and self.view.acquire_btn["text"] == "Stop":
            return
        if self.view.acquire_btn["text"] == "Stop":
            # tell the controller to stop acquire (continuous mode)
            self.view.acquire_btn.configure(state="disabled")
            self.parent_controller.execute("stop_acquire")

        elif self.is_save and self.mode != "live":
            self.acquire_pop = AcquirePopUp(self.view)
            buttons = (
                self.acquire_pop.get_buttons()
            )  # This holds all the buttons in the popup
            widgets = self.acquire_pop.get_widgets()

            # Configure the button callbacks on the popup window
            buttons["Cancel"].config(command=lambda: self.acquire_pop.popup.dismiss())
            buttons["Done"].config(
                command=lambda: self.launch_acquisition(self.acquire_pop)
            )

            # Configure drop down callbacks, will update save settings when file type is
            # changed
            file_type = widgets["file_type"].get_variable()
            file_type.trace_add("write", lambda *args: self.update_file_type(file_type))

            for k, v in self.saving_settings.items():
                if widgets.get(k, None):
                    widgets[k].set(v)

        else:
            self.is_acquiring = True
            self.view.acquire_btn.configure(state="disabled")
            self.parent_controller.execute("acquire")

    def update_microscope_mode(self, *args):
        """Gets the state of the pull-down menu and tells the central controller
            Will additionally call functions to disable and enable widgets based on mode

        Parameters

        ----------
        args : str
            Imaging Mode.

        Examples
        --------
        >>> update_microscope_mode('live')
        """
        self.mode = self.mode_dict[self.view.pull_down.get()]
        self.show_verbose_info("The Microscope State is now:", self.get_mode())

        # Update state status of other widgets in the GUI based on what mode is set
        self.update_stack_acq(self.mode)
        self.update_stack_time(self.mode)
        self.update_conpro_acq(self.mode)

    def update_stack_acq(self, mode):
        """Changes state behavior of widgets in the stack acquisition frame based on
        mode of microscope

        Parameters
        ----------
        mode : str
            Imaging Mode.

        Examples
        --------
        >>> update_stack_acq('live')
        """

        # Get ref to widgets
        stack_widgets = self.parent_view.stack_acq_frame.get_widgets()

        # Grey out stack acq widgets when not Zstack or projection
        if mode in [
            "z-stack",
            "projection",
            "ConstantVelocityAcquisition",
            "customized",
        ]:
            state = "normal"
        else:
            state = "disabled"
        for key, widget in stack_widgets.items():
            widget.widget["state"] = state

    def update_conpro_acq(self, mode):
        """Changes state behavior of widgets in the confocal-projection acquisition
        frame based on mode of microscope

        Parameters
        ----------
        mode : str
            Imaging Mode.

        Examples
        --------
        >>> update_conpro_acq('live')
        """

        # Get ref to widgets
        conpro_widgets = self.parent_view.conpro_acq_frame.get_widgets()

        # Grey out conpro acq widgets when not confocal-projection
        if mode == "confocal-projection":
            state = "normal"
        else:
            state = "disabled"
        for _, widget in conpro_widgets.items():
            widget.widget["state"] = state

    def update_stack_time(self, mode):
        """Changes state behavior of widgets in the stack timepoint frame based on mode
        of microscope

        Parameters
        ----------
        mode : str
            Imaging Mode.

        Examples
        --------
        >>> update_stack_time('live')
        """

        # Get ref to widgets
        time_widgets = self.parent_view.stack_timepoint_frame.get_widgets()

        # Grey out time widgets when in Continuous Scan or Alignment modes
        if mode == "live" or mode == "alignment":
            state = "disabled"
        else:
            state = "normal"
        for key, widget in time_widgets.items():
            widget["state"] = state

    def update_file_type(self, file_type):
        """Updates the file type when the drop down in save dialog is changed.

        Parameters
        ----------
        file_type : str
            File type.

        Examples
        --------
        >>> update_file_type('tiff')
        """
        self.saving_settings["file_type"] = file_type.get()

    def launch_acquisition(self, popup_window):
        """Launch the Acquisition.

        Once the popup window has been filled out, we first create the save path using
        the create_save_path function.
        This automatically removes spaces and replaces them with underscores.
        Then it makes the directory.
        Thereafter, the experiment is ready to go.

        Parameters
        ----------
        popup_window : object
            Instance of the popup save dialog.

        Examples
        --------
        >>> launch_acquisition(popup_window)
        """
        # update saving settings according to user's input
        self.update_experiment_values(popup_window)

        # Verify user's input is non-zero.
        is_valid = (
            self.saving_settings["user"]
            and self.saving_settings["tissue"]
            and self.saving_settings["celltype"]
            and self.saving_settings["label"]
        )

        if is_valid:
            self.is_acquiring = True
            self.view.acquire_btn.configure(state="disabled")
            # Close the window
            popup_window.popup.dismiss()
            # tell central controller, save the image/data
            self.parent_controller.execute("acquire_and_save")

    def exit_program(self):
        """Exit Button

        Quit the software.

        Examples
        --------
        >>> exit_program()
        """
        if messagebox.askyesno("Exit", "Are you sure?"):
            self.show_verbose_info("Exiting Program")
            # call the central controller to stop all the threads
            self.parent_controller.execute("exit")

    def populate_experiment_values(self):
        """Populate the experiment values from the config file.

        Examples
        --------
        >>> populate_experiment_values()
        """
        self.saving_settings = self.parent_controller.configuration["experiment"][
            "Saving"
        ]
        self.saving_settings["date"] = str(self.saving_settings["date"])
        mode = self.parent_controller.configuration["experiment"]["MicroscopeState"][
            "image_mode"
        ]
        self.set_mode(mode)
        is_save = self.parent_controller.configuration["experiment"]["MicroscopeState"][
            "is_save"
        ]
        self.set_save_option(is_save)

    def update_experiment_values(self, popup_window):
        """Gets the entries from the popup save dialog and overwrites the
        saving_settings dictionary.

        Parameters
        ----------
        popup_window : object
            Instance of the popup save dialog.

        Examples
        --------
        >>> update_experiment_values(popup_window)
        """
        popup_vals = popup_window.get_variables()
        for name in popup_vals:
            # remove leading and tailing whitespaces
            self.saving_settings[name] = popup_vals[name].strip()<|MERGE_RESOLUTION|>--- conflicted
+++ resolved
@@ -136,11 +136,6 @@
             number_of_slices = microscope_state["n_plane"]
         elif mode == "z-stack" or "ConstantVelocityAcquisition":
             number_of_slices = microscope_state["number_z_steps"]
-<<<<<<< HEAD
-=======
-        elif mode == "ConstantVelocityAcquisition":
-            number_of_slices = microscope_state["number_z_steps"]
->>>>>>> ef8475d4
 
         top_anticipated_images = number_of_slices
         bottom_anticipated_images = (
