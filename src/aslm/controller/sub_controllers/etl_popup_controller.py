--- conflicted
+++ resolved
@@ -191,7 +191,6 @@
         """
         # set experiment values
         """
-<<<<<<< HEAD
         resolution = 'high' if resolution_value == 'high' else 'low'
         mag = 'N/A' if resolution_value == 'high' else resolution_value
         if self.widgets['Mode'].get() == resolution and self.widgets['Mag'].get() == mag:
@@ -200,12 +199,6 @@
         self.show_magnification('N/A' if resolution_value == 'high' else resolution_value)
         # self.widgets['Mag'].set('N/A' if resolution_value == 'high' else resolution_value)
         # self.show_laser_info()
-=======
-        self.widgets['Mode'].set('high' if resolution_value == 'high' else 'low')
-        self.show_magnification()
-        self.widgets['Mag'].set('N/A' if resolution_value == 'high' else resolution_value)
-        self.show_laser_info()
->>>>>>> b8c8e029
 
     def set_mode(self, mode='stop'):
         self.mode = mode
@@ -252,13 +245,9 @@
         self.variables['Galvo Freq'].set(self.galvo_setting.get(f'galvo_{focus_prefix}_frequency', 0))
 
         # update resolution value in central controller (menu)
-<<<<<<< HEAD
         value = 'high' if self.resolution == 'high' else self.mag
         if self.parent_controller.resolution_value.get() != value:
             self.parent_controller.resolution_value.set('high' if self.resolution == 'high' else self.mag)
-=======
-        self.parent_controller.resolution_value.set('high' if self.resolution == 'high' else self.mag)
->>>>>>> b8c8e029
         # reconfigure widgets
         self.configure_widget_range()
 
