# Copyright (c) 2021-2022  The University of Texas Southwestern Medical Center.
# All rights reserved.

# Redistribution and use in source and binary forms, with or without
# modification, are permitted for academic and research use only
# (subject to the limitations in the disclaimer below)
# provided that the following conditions are met:

#      * Redistributions of source code must retain the above copyright notice,
#      this list of conditions and the following disclaimer.

#      * Redistributions in binary form must reproduce the above copyright
#      notice, this list of conditions and the following disclaimer in the
#      documentation and/or other materials provided with the distribution.

#      * Neither the name of the copyright holders nor the names of its
#      contributors may be used to endorse or promote products derived from this
#      software without specific prior written permission.

# NO EXPRESS OR IMPLIED LICENSES TO ANY PARTY'S PATENT RIGHTS ARE GRANTED BY
# THIS LICENSE. THIS SOFTWARE IS PROVIDED BY THE COPYRIGHT HOLDERS AND
# CONTRIBUTORS "AS IS" AND ANY EXPRESS OR IMPLIED WARRANTIES, INCLUDING, BUT NOT
# LIMITED TO, THE IMPLIED WARRANTIES OF MERCHANTABILITY AND FITNESS FOR A
# PARTICULAR PURPOSE ARE DISCLAIMED. IN NO EVENT SHALL THE COPYRIGHT HOLDER OR
# CONTRIBUTORS BE LIABLE FOR ANY DIRECT, INDIRECT, INCIDENTAL, SPECIAL,
# EXEMPLARY, OR CONSEQUENTIAL DAMAGES (INCLUDING, BUT NOT LIMITED TO,
# PROCUREMENT OF SUBSTITUTE GOODS OR SERVICES; LOSS OF USE, DATA, OR PROFITS; OR
# BUSINESS INTERRUPTION) HOWEVER CAUSED AND ON ANY THEORY OF LIABILITY, WHETHER
# IN CONTRACT, STRICT LIABILITY, OR TORT (INCLUDING NEGLIGENCE OR OTHERWISE)
# ARISING IN ANY WAY OUT OF THE USE OF THIS SOFTWARE, EVEN IF ADVISED OF THE
# POSSIBILITY OF SUCH DAMAGE.

# Standard Library Imports
import logging
import platform
import os
import tkinter as tk
from tkinter import messagebox

# Third Party Imports

# Local Imports
from aslm.view.popups.ilastik_setting_popup import ilastik_setting_popup
from aslm.view.popups.help_popup import HelpPopup
from aslm.view.popups.autofocus_setting_popup import AutofocusPopup
from aslm.view.popups.camera_map_setting_popup import CameraMapSettingPopup
<<<<<<< HEAD
from aslm.view.popups.waveform_parameter_popup_window import (
    WaveformParameterPopupWindow,
)
=======
from aslm.view.popups.waveform_parameter_popup_window import WaveformParameterPopupWindow
from aslm.view.popups.feature_list_popup import FeatureListPopup
>>>>>>> a2dded99
from aslm.controller.sub_controllers.gui_controller import GUIController
from aslm.controller.sub_controllers import (
    AutofocusPopupController,
    IlastikPopupController,
    CameraMapSettingPopupController,
    WaveformPopupController,
    MicroscopePopupController,
    FeaturePopupController,
    HelpPopupController
)
from aslm.tools.file_functions import save_yaml_file, load_yaml_file
from aslm.tools.decorators import FeatureList
from aslm.tools.common_functions import load_module_from_file
from aslm.config.config import get_aslm_path


# Logger Setup
p = __name__.split(".")[1]
logger = logging.getLogger(p)


class FakeEvent:
    """Fake event class for keyboard shortcuts"""

    def __init__(self, char=None, keysym=None):
        self.char = char
        self.keysym = keysym
        self.state = 0


class MenuController(GUIController):
    def __init__(self, view, parent_controller=None):
        super().__init__(view, parent_controller)
        self.parent_controller = parent_controller
        self.view = view
        self.resolution_value = tk.StringVar()
        self.feature_id_val = tk.IntVar(0)
        self.disable_stage_limits = tk.IntVar(0)
        self.save_data = False
<<<<<<< HEAD
        self.fake_event = None
=======
        self.feature_list_names = []
        self.system_feature_list_count = 0
        self.feature_list_count = 0
        self.feature_list_file_name = "feature_lists.yaml"
>>>>>>> a2dded99

    def initialize_menus(self):
        """Initialize menus
        This function defines all the menus in the menubar

        Each menu item is initialized as a dictionary entry that is associated with
        a list that provides the following parameters:

        Menu item name: name of the menu item. If the name is specified as
        add_separator, then a separator is added to the menu.

        List of parameters:
            Type of entry: standard, checkbutton, radiobutton, cascade
            Function: function to be called when menu item is selected
            Accelerator: keyboard shortcut
            Bindings: keyboard shortcut bindings for Windows
            Bindings: keyboard shortcut bindings for Mac

        Example:
            "Acquire Data": [
                "standard",
                self.acquire_data,
                "Ctrl+Enter",
                "<Control-Return>",
                "<Control_L-Return>",
            ]

        Parameters
        ----------
        None

        Returns
        -------
        configuration_controller : class
            Camera view sub-controller.

        """

        # File Menu
        file_menu = {
            self.view.menubar.menu_file: {
                "New Experiment": [
                    "standard",
                    self.new_experiment,
                    "Ctrl+Shift+N",
                    "<Control-N>",
                    "<Control_L-N>",
                ],
                "Load Experiment": [
                    "standard",
                    self.load_experiment,
                    "Ctrl+Shift+O",
                    "<Control-O>",
                    "<Control_L-O>",
                ],
                "Save Experiment": [
                    "standard",
                    self.save_experiment,
                    "Ctrl+Shift+S",
                    "<Control-S>",
                    "<Control_L-S>",
                ],
                "add_separator": [None],
                "Save Data": [
                    "standard",
                    self.toggle_save,
                    "Ctrl+s",
                    "<Control-s>",
                    "<Control_L-s>",
                ],
                "Acquire Data": [
                    "standard",
                    self.acquire_data,
                    "Ctrl+Enter",
                    "<Control-Return>",
                    "<Control_L-Return>",
                ],
                "Load Images": ["standard", self.load_images, None, None, None],
                "Unload Images": [
                    "standard",
                    lambda: self.parent_controller.model.load_images(None),
                    None,
                    None,
                    None,
                ],
            }
        }
        self.populate_menu(file_menu)

        # Stage Control Menu
        # Most bindings are implemented in the keystroke_controller.
        # Accelerators added here to communicate them to users. Could move those key
        # bindings here? Not sure...
        stage_control_menu = {
            self.view.menubar.menu_multi_positions: {
                "Move Up": [
                    "standard",
                    lambda *args: self.stage_movement("w"),
                    "w",
                    "<Key-w>",
                    "<Key-w>",
                ],
                "Move Down": [
                    "standard",
                    lambda *args: self.stage_movement("s"),
                    "s",
                    "<Key-s>",
                    "<Key-s>",
                ],
                "Move Left": [
                    "standard",
                    lambda *args: self.stage_movement("a"),
                    "a",
                    "<Key-a>",
                    "<Key-a>",
                ],
                "Move Right": [
                    "standard",
                    lambda *args: self.stage_movement("d"),
                    "d",
                    "<Key-d>",
                    "<Key-d>",
                ],
                "Move In": ["standard", self.not_implemented, None, None, None],
                "Move Out": ["standard", self.not_implemented, None, None, None],
                "Move Focus Up": ["standard", self.not_implemented, None, None, None],
                "Move Focus Down": ["standard", self.not_implemented, None, None, None],
                "Rotate Clockwise": [
                    "standard",
                    self.not_implemented,
                    None,
                    None,
                    None,
                ],
                "Rotate Counter-Clockwise": [
                    "standard",
                    self.not_implemented,
                    None,
                    None,
                    None,
                ],
                "add_separator": ["standard", None, None, None, None],
                "Launch Tiling Wizard": [
                    "standard",
                    self.parent_controller.channels_tab_controller.launch_tiling_wizard,
                    None,
                    None,
                    None,
                ],
                "Load Positions": [
                    "standard",
                    self.parent_controller.multiposition_tab_controller.load_positions,
                    None,
                    None,
                    None,
                ],
                "Export Positions": [
                    "standard",
                    self.parent_controller.multiposition_tab_controller.export_positions,
                    None,
                    None,
                    None,
                ],
                "Append Current Position": [
                    "standard",
                    self.parent_controller.multiposition_tab_controller.add_stage_position,
                    None,
                    None,
                    None,
                ],
                "Generate Positions": [
                    "standard",
                    self.parent_controller.multiposition_tab_controller.generate_positions,
                    None,
                    None,
                    None,
                ],
                "Move to Selected Position": [
                    "standard",
                    self.parent_controller.multiposition_tab_controller.move_to_position,
                    None,
                    None,
                    None,
                ],
                "add_separator_1": [None, None, None, None, None],
            },
        }
        self.populate_menu(stage_control_menu)
        self.view.menubar.menu_multi_positions.add_radiobutton(
            label="Disable Stage Limits",
            value=0,
            command=self.toggle_stage_limits,
            variable=self.disable_stage_limits,
        )
        self.view.menubar.menu_multi_positions.add_radiobutton(
            label="Enable Stage Limits",
            value=1,
            command=self.toggle_stage_limits,
            variable=self.disable_stage_limits,
        )
        self.disable_stage_limits.set(1)

        # autofocus menu
        autofocus_menu = {
            self.view.menubar.menu_autofocus: {
                "Perform Autofocus": [
                    "standard",
                    lambda x: self.parent_controller.execute("autofocus"),
                    "Ctrl+Shift+A",
                    "<Control-A>",
                    "<Control_L-A>",
                ],
                "Autofocus Settings": [
                    "standard",
                    self.popup_autofocus_setting,
                    "Ctrl+Alt+Shift+A",
                    "<Control-Alt-A>",
                    "<Command-Alt-Key-A>",
                ],
            }
        }
        self.populate_menu(autofocus_menu)

        # Window menu
        windows_menu = {
            self.view.menubar.menu_window: {
                "Channel Settings": [
                    "standard",
                    lambda: self.switch_tabs(1),
                    "Ctrl+1",
                    "<Control-1>",
                    "<Control_L-1",
                ],
                "Camera Settings": [
                    "standard",
                    lambda: self.switch_tabs(2),
                    "Ctrl+2",
                    "<Control-2>",
                    "<Control_L-2",
                ],
                "Stage Control": [
                    "standard",
                    lambda: self.switch_tabs(2),
                    "Ctrl+3",
                    "<Control-3>",
                    "<Control_L-3",
                ],
                "Multiposition Table": [
                    "standard",
                    lambda: self.switch_tabs(4),
                    "Ctrl+4",
                    "<Control-4>",
                    "<Control_L-4",
                ],
                "add_separator": ["standard", None, None, None, None],
                "Popout Camera Display": [
                    "standard",
                    self.not_implemented,
                    None,
                    None,
                    None,
                ],
                "Help": ["standard", self.popup_help, None, None, None],
            }
        }
        self.populate_menu(windows_menu)

        # Zoom menu
        for microscope_name in self.parent_controller.configuration["configuration"][
            "microscopes"
        ].keys():
            zoom_positions = self.parent_controller.configuration["configuration"][
                "microscopes"
            ][microscope_name]["zoom"]["position"]
            if len(zoom_positions) > 1:
                sub_menu = tk.Menu(self.view.menubar.menu_resolution)
                self.view.menubar.menu_resolution.add_cascade(
                    menu=sub_menu, label=microscope_name
                )
                for res in zoom_positions.keys():
                    sub_menu.add_radiobutton(
                        label=res,
                        variable=self.resolution_value,
                        value=f"{microscope_name} {res}",
                    )
            else:
                self.view.menubar.menu_resolution.add_radiobutton(
                    label=microscope_name,
                    variable=self.resolution_value,
                    value=f"{microscope_name} {zoom_positions.keys()[0]}",
                )
        self.resolution_value.trace_add(
            "write",
            lambda *args: self.parent_controller.execute(
                "resolution", self.resolution_value.get()
            ),
        )

        configuration_dict = {
            self.view.menubar.menu_resolution: {
                "add_separator": [None, None, None, None, None],
                "Waveform Parameters": [
                    "standard",
                    self.popup_waveform_setting,
                    None,
                    None,
                    None,
                ],
                "Configure Microscope": [
                    "standard",
                    self.popup_microscope_setting,
                    None,
                    None,
                    None,
                ],
            }
        }
        self.populate_menu(configuration_dict)

        # add-on features
        self.feature_list_names = [
            "None",
            "Switch Resolution",
            "Z Stack Acquisition",
            "Threshold",
            "Ilastik Segmentation",
            "Volume Search",
            "Time Series",
            "Decoupled Focus Stage Multiposition",
        ]
        self.feature_list_count = len(self.feature_list_names)
        self.system_feature_list_count = self.feature_list_count

        for i in range(self.feature_list_count):
            self.view.menubar.menu_features.add_radiobutton(
                label=self.feature_list_names[i], variable=self.feature_id_val, value=i
            )
        self.feature_id_val.trace_add(
            "write",
            lambda *args: self.parent_controller.execute(
                "load_feature", self.feature_id_val.get()
            ),
        )
        self.view.menubar.menu_features.add_separator()
        self.view.menubar.menu_features.add_command(
            label="Ilastik Settings", command=self.popup_ilastik_setting
        )
        # disable ilastik menu
        self.view.menubar.menu_features.entryconfig(
            "Ilastik Segmentation", state="disabled"
        )
        self.view.menubar.menu_features.add_command(
            label="Camera offset and variance maps",
            command=self.popup_camera_map_setting,
        )
        self.view.menubar.menu_features.add_command(
            label="Load Customized Feature List",
            command=self.load_feature_list
        )
        self.view.menubar.menu_features.add_command(
            label="Add Customized Feature List",
            command=self.popup_feature_list_setting
        )
        self.view.menubar.menu_features.add_command(
            label="Delete Selected Feature List",
            command=self.delete_feature_list
        )
        self.view.menubar.menu_features.add_separator()
        # add feature lists from previous loaded ones
        feature_lists_path = get_aslm_path() + "/feature_lists"
        if not os.path.exists(feature_lists_path):
            os.makedirs(feature_lists_path)
            return
        # get __sequence.yml
        feature_records = load_yaml_file(f"{feature_lists_path}/__sequence.yml")
        if not feature_records:
            return
        
        for feature in feature_records:
            self.view.menubar.menu_features.add_radiobutton(
                label=feature["feature_list_name"], variable=self.feature_id_val, value=self.feature_list_count
            )
            self.feature_list_names.append(feature["feature_list_name"])
            self.feature_list_count += 1

    def populate_menu(self, menu_dict):
        """Populate the menus from a dictionary.

        Parameters
        ----------
        menu_dict : dict
            menu_dict = {
                Menu object: {
                    "Menu String Entry": [
                        entry_type (standard, radio),
                        Command,
                        Accelerator,
                        Windows Keystroke,
                        Apple Keystroke",
            ],
            ....

        """
        for menu in menu_dict:
            menu_items = menu_dict[menu]
            for label in menu_items:
                if "add_separator" in label:
                    menu.add_separator()
                else:
                    if "standard" in menu_items[label][0]:
                        if menu_items[label][1] is None:
                            # Command not passed, accelerator provided for
                            # informational purposes only.
                            menu.add_command(
                                label=label, accelerator=menu_items[label][2]
                            )
                        else:
                            # If the command is provided, it is assumed that you
                            # should also bind that command to the accelerator.
                            menu.add_command(
                                label=label,
                                command=menu_items[label][1],
                                accelerator=menu_items[label][2],
                            )
                            if platform.platform() == "Darwin":
                                # Account for OS specific keystrokes
                                menu.bind_all(
                                    menu_items[label][4], menu_items[label][1]
                                )
                            else:
                                menu.bind_all(
                                    menu_items[label][3], menu_items[label][1]
                                )
                    elif "radio" in menu_items[label][0]:
                        if menu_items[label][1] is None:
                            # Command not passed, accelerator provided for
                            # informational purposes only.
                            menu.add_radiobutton(
                                label=label, accelerator=menu_items[label][2]
                            )
                        else:
                            # If the command is provided, it is assumed that you
                            # should also bind that command to the accelerator.
                            menu.add_radiobutton(
                                label=label,
                                command=menu_items[label][0],
                                accelerator=menu_items[label][1],
                            )
                            if platform.platform() == "Darwin":
                                menu.bind_all(
                                    menu_items[label][4], menu_items[label][1]
                                )
                            else:
                                menu.bind_all(
                                    menu_items[label][3], menu_items[label][1]
                                )

    def new_experiment(self, *args):
        """Create a new experiment file."""
        self.parent_controller.populate_experiment_setting(
            self.parent_controller.default_experiment_file
        )

    def load_experiment(self, *args):
        """Load an experiment file."""
        filename = tk.filedialog.askopenfilename(
            defaultextension=".yml", filetypes=[("Yaml files", "*.yml *.yaml")]
        )
        if not filename:
            return
        self.parent_controller.populate_experiment_setting(filename)

    def save_experiment(self, *args):
        """Save an experiment file.

        Updates model.experiment and saves it to file.
        """
        if not self.parent_controller.update_experiment_setting():
            tk.messagebox.showerror(
                title="Warning",
                message="Incorrect/missing settings. "
                "Cannot save current experiment file.",
            )
            return
        filename = tk.filedialog.asksaveasfilename(
            defaultextension=".yml", filetypes=[("Yaml file", "*.yml *.yaml")]
        )
        if not filename:
            return
        save_yaml_file("", self.parent_controller.configuration["experiment"], filename)

    def load_images(self):
        """Load images from a file."""
        filenames = tk.filedialog.askopenfilenames(
            defaultextension=".tif", filetypes=[("tiff files", "*.tif *.tiff")]
        )
        if not filenames:
            return
        self.parent_controller.model.load_images(filenames)

    def popup_camera_map_setting(self):
        """Pop up the Camera Map setting window."""
        if hasattr(self.parent_controller, "camera_map_popup_controller"):
            self.parent_controller.camera_map_popup_controller.showup()
            return
        map_popup = CameraMapSettingPopup(self.view)
        self.parent_controller.camera_map_popup_controller = (
            CameraMapSettingPopupController(map_popup, self.parent_controller)
        )

    def popup_ilastik_setting(self):
        """Pop up the Ilastik setting window."""
        ilastik_popup_window = ilastik_setting_popup(self.view)
        ilastik_url = self.parent_controller.configuration["rest_api_config"][
            "Ilastik"
        ]["url"]
        if hasattr(self.parent_controller, "ilastik_controller"):
            self.parent_controller.ilastik_controller.showup(ilastik_popup_window)
        else:
            self.parent_controller.ilastik_controller = IlastikPopupController(
                ilastik_popup_window, self.parent_controller, ilastik_url
            )

    def popup_help(self):
        """Pop up the help window."""
        if hasattr(self.parent_controller, "help_controller"):
            self.parent_controller.help_controller.showup()
            return
        help_pop = HelpPopup(self.view)
        self.parent_controller.help_controller = HelpPopupController(
            help_pop, self.parent_controller
        )

    def toggle_stage_limits(self, *args):
        """Toggle stage limits."""
        if self.disable_stage_limits.get() == 1:
            logger.debug("Disabling stage limits")
            self.parent_controller.execute("stage_limits", True)
        else:
            logger.debug("Enabling stage limits")
            self.parent_controller.execute("stage_limits", False)

    def popup_autofocus_setting(self, *args):
        """Pop up the Autofocus setting window."""
        if hasattr(self.parent_controller, "af_popup_controller"):
            self.parent_controller.af_popup_controller.showup()
            return
        af_popup = AutofocusPopup(self.view)
        self.parent_controller.af_popup_controller = AutofocusPopupController(
            af_popup, self.parent_controller
        )

    def popup_waveform_setting(self):
        if hasattr(self.parent_controller, "waveform_popup_controller"):
            self.parent_controller.waveform_popup_controller.showup()
            return
        waveform_constants_popup = WaveformParameterPopupWindow(
            self.view, self.parent_controller.configuration_controller
        )
        waveform_popup_controller = WaveformPopupController(
            waveform_constants_popup,
            self.parent_controller,
            self.parent_controller.waveform_constants_path,
        )
        waveform_popup_controller.populate_experiment_values()
        self.parent_controller.waveform_popup_controller = waveform_popup_controller

    def popup_microscope_setting(self):
        """Pop up the microscope setting window.

        Parameters
        ----------
        None

        Returns
        -------
        None
        """
        if hasattr(self.parent_controller, "microscope_popup_controller"):
            self.parent_controller.microscope_popup_controller.showup()
            return
        microscope_info = self.parent_controller.model.get_microscope_info()
        self.parent_controller.microscope_popup_controller = MicroscopePopupController(
            self.view, self.parent_controller, microscope_info
        )

    def toggle_save(self, *args):
        """Save the data."""
        self.save_data = not self.save_data
        self.parent_controller.execute("set_save", self.save_data)

    def acquire_data(self, *args):
        """Acquire data/Stop acquiring data."""
        self.parent_controller.acquire_bar_controller.launch_popup_window()

    def not_implemented(self, *args):
        """Not implemented."""
        print("Not implemented")

    def stage_movement(self, char):
        """Stage movement.

        Should not be run if we are in a validated combobox, or a validate entry.

        Parameters
        ----------
        char: str
            The character that was pressed.
        """
        try:
            focus = self.parent_controller.view.focus_get()
            if hasattr(focus, "widgetName"):
                if focus.widgetName == "ttk::entry":
                    return
                elif focus.widgetName == "ttk::combobox":
                    return
            self.fake_event = FakeEvent(char=char)
            self.parent_controller.stage_controller.stage_key_press(self.fake_event)
        except KeyError:
            # Avoids KeyError if the user is in a popdown menu.
            pass

    def switch_tabs(self, tab):
        """Switch tabs."""
        self.parent_controller.view.settings.select(tab - 1)


    def popup_feature_list_setting(self):
        """Show feature list popup window
        """
        feature_list_popup = FeatureListPopup(self.view, title="Add New Feature List")
        self.parent_controller.features_popup_controller = FeaturePopupController(feature_list_popup, self.parent_controller)

    def load_feature_list(self):
        """Load feature lists from a python file
        """
        filename = tk.filedialog.askopenfilename(
            defaultextension=".py", filetypes=[("Python files", "*.py")]
        )
        if not filename:
            return
        module = load_module_from_file(filename[filename.rindex("/")+1:], filename)
        features = [f for f in dir(module) if isinstance(getattr(module, f), FeatureList)]
        feature_lists_path = get_aslm_path() + "/feature_lists"
        feature_list_files = [temp for temp in os.listdir(feature_lists_path) if temp[temp.rindex("."):] in (".yml", ".yaml")]
        feature_records = load_yaml_file(f"{feature_lists_path}/__sequence.yml")
        if not feature_records:
            feature_records = []
        added_features = []
        for name in features:
            feature = getattr(module, name)
            feature_list_name = feature.feature_list_name
            if f"{feature_list_name}.yml" in feature_list_files or f"{feature_list_name}.yaml" in feature_list_files:
                print("There is already one feature list named as", \
                        feature_list_name, \
                        "The new one isn't loaded!")
                continue
            self.view.menubar.menu_features.add_radiobutton(
                label=feature_list_name, variable=self.feature_id_val, value=self.feature_list_count
            )
            save_yaml_file(feature_lists_path, {
                "module_name": name,
                "feature_list_name": feature_list_name,
                "filename": filename
            }, f"{'_'.join(feature_list_name.split(' '))}.yml")

            feature_records.append({
                "feature_list_name": feature_list_name,
                "yaml_file_name": "_".join(feature_list_name.split(" ")) + ".yml"
            })
            self.feature_list_names.append(feature_list_name)
            self.feature_list_count += 1
            added_features.append(name)
        
        save_yaml_file(feature_lists_path, feature_records, "__sequence.yml")
        # tell model to add feature lists
        self.parent_controller.model.load_feature_list_from_file(filename, added_features)

    def add_feature_list(self, feature_list_name, feature_list_str):
        """Add feature list to the software and system yaml files

        Parameters
        ----------
        feature_list_name: str
            feature list name
        feature_list_str: str
            string of a feature list

        Returns
        -------
        result : bool
            True: add feature list successfully
            False: failed
        """
        feature_lists_path = get_aslm_path() + "/feature_lists"
        if os.path.exists(f"{feature_lists_path}/{'_'.join(feature_list_name)}.yml"):
            return False
        self.view.menubar.menu_features.add_radiobutton(
            label=feature_list_name, variable=self.feature_id_val, value=self.feature_list_count
        )
        self.feature_list_names.append(feature_list_name)
        self.feature_list_count += 1
        save_yaml_file(feature_lists_path, {
            "module_name": None,
            "feature_list_name": feature_list_name,
            "feature_list": feature_list_str
        }, f"{'_'.join(feature_list_name.split(' '))}.yml")
        feature_records = load_yaml_file(f"{feature_lists_path}/__sequence.yml")
        feature_records.append({
            "feature_list_name": feature_list_name,
            "yaml_file_name": "_".join(feature_list_name.split(" ")) + ".yml"
        })
        # tell model to add feature lists
        self.parent_controller.model.load_feature_list_from_str(feature_list_str)
        # save feature records
        save_yaml_file(feature_lists_path, feature_records, "__sequence.yml")
        return True

    def delete_feature_list(self):
        """Delete a selected customized feature list from the software and system yaml file
        """
        feature_id = self.feature_id_val.get()
        if feature_id < self.system_feature_list_count:
            messagebox.showerror(title="Feature List Error",
                                 message="Can't delete system feature list or you haven't select any feature list")
            return
        
        feature_list_name = self.feature_list_names[feature_id]
        self.view.menubar.menu_features.delete(feature_list_name)

        # remove from yaml file
        feature_lists_path = get_aslm_path() + "/feature_lists"
        feature_records = load_yaml_file(f"{feature_lists_path}/__sequence.yml")
        temp = feature_records[feature_id - self.system_feature_list_count]
        os.remove(f"{feature_lists_path}/{temp['yaml_file_name']}")

        del feature_records[feature_id - self.system_feature_list_count]
        save_yaml_file(feature_lists_path, feature_records, "__sequence.yml")<|MERGE_RESOLUTION|>--- conflicted
+++ resolved
@@ -44,14 +44,10 @@
 from aslm.view.popups.help_popup import HelpPopup
 from aslm.view.popups.autofocus_setting_popup import AutofocusPopup
 from aslm.view.popups.camera_map_setting_popup import CameraMapSettingPopup
-<<<<<<< HEAD
 from aslm.view.popups.waveform_parameter_popup_window import (
     WaveformParameterPopupWindow,
 )
-=======
-from aslm.view.popups.waveform_parameter_popup_window import WaveformParameterPopupWindow
 from aslm.view.popups.feature_list_popup import FeatureListPopup
->>>>>>> a2dded99
 from aslm.controller.sub_controllers.gui_controller import GUIController
 from aslm.controller.sub_controllers import (
     AutofocusPopupController,
@@ -60,7 +56,7 @@
     WaveformPopupController,
     MicroscopePopupController,
     FeaturePopupController,
-    HelpPopupController
+    HelpPopupController,
 )
 from aslm.tools.file_functions import save_yaml_file, load_yaml_file
 from aslm.tools.decorators import FeatureList
@@ -91,14 +87,11 @@
         self.feature_id_val = tk.IntVar(0)
         self.disable_stage_limits = tk.IntVar(0)
         self.save_data = False
-<<<<<<< HEAD
         self.fake_event = None
-=======
         self.feature_list_names = []
         self.system_feature_list_count = 0
         self.feature_list_count = 0
         self.feature_list_file_name = "feature_lists.yaml"
->>>>>>> a2dded99
 
     def initialize_menus(self):
         """Initialize menus
@@ -126,10 +119,6 @@
                 "<Control_L-Return>",
             ]
 
-        Parameters
-        ----------
-        None
-
         Returns
         -------
         configuration_controller : class
@@ -257,28 +246,28 @@
                 ],
                 "Export Positions": [
                     "standard",
-                    self.parent_controller.multiposition_tab_controller.export_positions,
+                    self.parent_controller.multiposition_tab_controller.export_positions,  # noqa: E501
                     None,
                     None,
                     None,
                 ],
                 "Append Current Position": [
                     "standard",
-                    self.parent_controller.multiposition_tab_controller.add_stage_position,
+                    self.parent_controller.multiposition_tab_controller.add_stage_position,  # noqa: E501
                     None,
                     None,
                     None,
                 ],
                 "Generate Positions": [
                     "standard",
-                    self.parent_controller.multiposition_tab_controller.generate_positions,
+                    self.parent_controller.multiposition_tab_controller.generate_positions,  # noqa: E501
                     None,
                     None,
                     None,
                 ],
                 "Move to Selected Position": [
                     "standard",
-                    self.parent_controller.multiposition_tab_controller.move_to_position,
+                    self.parent_controller.multiposition_tab_controller.move_to_position,  # noqa: E501
                     None,
                     None,
                     None,
@@ -455,16 +444,13 @@
             command=self.popup_camera_map_setting,
         )
         self.view.menubar.menu_features.add_command(
-            label="Load Customized Feature List",
-            command=self.load_feature_list
+            label="Load Customized Feature List", command=self.load_feature_list
         )
         self.view.menubar.menu_features.add_command(
-            label="Add Customized Feature List",
-            command=self.popup_feature_list_setting
+            label="Add Customized Feature List", command=self.popup_feature_list_setting
         )
         self.view.menubar.menu_features.add_command(
-            label="Delete Selected Feature List",
-            command=self.delete_feature_list
+            label="Delete Selected Feature List", command=self.delete_feature_list
         )
         self.view.menubar.menu_features.add_separator()
         # add feature lists from previous loaded ones
@@ -476,10 +462,12 @@
         feature_records = load_yaml_file(f"{feature_lists_path}/__sequence.yml")
         if not feature_records:
             return
-        
+
         for feature in feature_records:
             self.view.menubar.menu_features.add_radiobutton(
-                label=feature["feature_list_name"], variable=self.feature_id_val, value=self.feature_list_count
+                label=feature["feature_list_name"],
+                variable=self.feature_id_val,
+                value=self.feature_list_count,
             )
             self.feature_list_names.append(feature["feature_list_name"])
             self.feature_list_count += 1
@@ -725,25 +713,30 @@
         """Switch tabs."""
         self.parent_controller.view.settings.select(tab - 1)
 
-
     def popup_feature_list_setting(self):
-        """Show feature list popup window
-        """
+        """Show feature list popup window"""
         feature_list_popup = FeatureListPopup(self.view, title="Add New Feature List")
-        self.parent_controller.features_popup_controller = FeaturePopupController(feature_list_popup, self.parent_controller)
+        self.parent_controller.features_popup_controller = FeaturePopupController(
+            feature_list_popup, self.parent_controller
+        )
 
     def load_feature_list(self):
-        """Load feature lists from a python file
-        """
+        """Load feature lists from a python file"""
         filename = tk.filedialog.askopenfilename(
             defaultextension=".py", filetypes=[("Python files", "*.py")]
         )
         if not filename:
             return
-        module = load_module_from_file(filename[filename.rindex("/")+1:], filename)
-        features = [f for f in dir(module) if isinstance(getattr(module, f), FeatureList)]
+        module = load_module_from_file(filename[filename.rindex("/") + 1 :], filename)
+        features = [
+            f for f in dir(module) if isinstance(getattr(module, f), FeatureList)
+        ]
         feature_lists_path = get_aslm_path() + "/feature_lists"
-        feature_list_files = [temp for temp in os.listdir(feature_lists_path) if temp[temp.rindex("."):] in (".yml", ".yaml")]
+        feature_list_files = [
+            temp
+            for temp in os.listdir(feature_lists_path)
+            if temp[temp.rindex(".") :] in (".yml", ".yaml")
+        ]
         feature_records = load_yaml_file(f"{feature_lists_path}/__sequence.yml")
         if not feature_records:
             feature_records = []
@@ -751,31 +744,46 @@
         for name in features:
             feature = getattr(module, name)
             feature_list_name = feature.feature_list_name
-            if f"{feature_list_name}.yml" in feature_list_files or f"{feature_list_name}.yaml" in feature_list_files:
-                print("There is already one feature list named as", \
-                        feature_list_name, \
-                        "The new one isn't loaded!")
+            if (
+                f"{feature_list_name}.yml" in feature_list_files
+                or f"{feature_list_name}.yaml" in feature_list_files
+            ):
+                print(
+                    "There is already one feature list named as",
+                    feature_list_name,
+                    "The new one isn't loaded!",
+                )
                 continue
             self.view.menubar.menu_features.add_radiobutton(
-                label=feature_list_name, variable=self.feature_id_val, value=self.feature_list_count
+                label=feature_list_name,
+                variable=self.feature_id_val,
+                value=self.feature_list_count,
             )
-            save_yaml_file(feature_lists_path, {
-                "module_name": name,
-                "feature_list_name": feature_list_name,
-                "filename": filename
-            }, f"{'_'.join(feature_list_name.split(' '))}.yml")
-
-            feature_records.append({
-                "feature_list_name": feature_list_name,
-                "yaml_file_name": "_".join(feature_list_name.split(" ")) + ".yml"
-            })
+            save_yaml_file(
+                feature_lists_path,
+                {
+                    "module_name": name,
+                    "feature_list_name": feature_list_name,
+                    "filename": filename,
+                },
+                f"{'_'.join(feature_list_name.split(' '))}.yml",
+            )
+
+            feature_records.append(
+                {
+                    "feature_list_name": feature_list_name,
+                    "yaml_file_name": "_".join(feature_list_name.split(" ")) + ".yml",
+                }
+            )
             self.feature_list_names.append(feature_list_name)
             self.feature_list_count += 1
             added_features.append(name)
-        
+
         save_yaml_file(feature_lists_path, feature_records, "__sequence.yml")
         # tell model to add feature lists
-        self.parent_controller.model.load_feature_list_from_file(filename, added_features)
+        self.parent_controller.model.load_feature_list_from_file(
+            filename, added_features
+        )
 
     def add_feature_list(self, feature_list_name, feature_list_str):
         """Add feature list to the software and system yaml files
@@ -797,20 +805,28 @@
         if os.path.exists(f"{feature_lists_path}/{'_'.join(feature_list_name)}.yml"):
             return False
         self.view.menubar.menu_features.add_radiobutton(
-            label=feature_list_name, variable=self.feature_id_val, value=self.feature_list_count
+            label=feature_list_name,
+            variable=self.feature_id_val,
+            value=self.feature_list_count,
         )
         self.feature_list_names.append(feature_list_name)
         self.feature_list_count += 1
-        save_yaml_file(feature_lists_path, {
-            "module_name": None,
-            "feature_list_name": feature_list_name,
-            "feature_list": feature_list_str
-        }, f"{'_'.join(feature_list_name.split(' '))}.yml")
+        save_yaml_file(
+            feature_lists_path,
+            {
+                "module_name": None,
+                "feature_list_name": feature_list_name,
+                "feature_list": feature_list_str,
+            },
+            f"{'_'.join(feature_list_name.split(' '))}.yml",
+        )
         feature_records = load_yaml_file(f"{feature_lists_path}/__sequence.yml")
-        feature_records.append({
-            "feature_list_name": feature_list_name,
-            "yaml_file_name": "_".join(feature_list_name.split(" ")) + ".yml"
-        })
+        feature_records.append(
+            {
+                "feature_list_name": feature_list_name,
+                "yaml_file_name": "_".join(feature_list_name.split(" ")) + ".yml",
+            }
+        )
         # tell model to add feature lists
         self.parent_controller.model.load_feature_list_from_str(feature_list_str)
         # save feature records
@@ -818,14 +834,17 @@
         return True
 
     def delete_feature_list(self):
-        """Delete a selected customized feature list from the software and system yaml file
-        """
+        """Delete a selected customized feature list from the software and system
+        yaml file"""
         feature_id = self.feature_id_val.get()
         if feature_id < self.system_feature_list_count:
-            messagebox.showerror(title="Feature List Error",
-                                 message="Can't delete system feature list or you haven't select any feature list")
-            return
-        
+            messagebox.showerror(
+                title="Feature List Error",
+                message="Can't delete system feature list or you haven't select any "
+                "feature list",
+            )
+            return
+
         feature_list_name = self.feature_list_names[feature_id]
         self.view.menubar.menu_features.delete(feature_list_name)
 
