"""Copyright (c) 2021-2022  The University of Texas Southwestern Medical Center.
All rights reserved.

Redistribution and use in source and binary forms, with or without
modification, are permitted for academic and research use only (subject to the limitations in the disclaimer below)
provided that the following conditions are met:

     * Redistributions of source code must retain the above copyright notice,
     this list of conditions and the following disclaimer.

     * Redistributions in binary form must reproduce the above copyright
     notice, this list of conditions and the following disclaimer in the
     documentation and/or other materials provided with the distribution.

     * Neither the name of the copyright holders nor the names of its
     contributors may be used to endorse or promote products derived from this
     software without specific prior written permission.

NO EXPRESS OR IMPLIED LICENSES TO ANY PARTY'S PATENT RIGHTS ARE GRANTED BY
THIS LICENSE. THIS SOFTWARE IS PROVIDED BY THE COPYRIGHT HOLDERS AND
CONTRIBUTORS "AS IS" AND ANY EXPRESS OR IMPLIED WARRANTIES, INCLUDING, BUT NOT
LIMITED TO, THE IMPLIED WARRANTIES OF MERCHANTABILITY AND FITNESS FOR A
PARTICULAR PURPOSE ARE DISCLAIMED. IN NO EVENT SHALL THE COPYRIGHT HOLDER OR
CONTRIBUTORS BE LIABLE FOR ANY DIRECT, INDIRECT, INCIDENTAL, SPECIAL,
EXEMPLARY, OR CONSEQUENTIAL DAMAGES (INCLUDING, BUT NOT LIMITED TO,
PROCUREMENT OF SUBSTITUTE GOODS OR SERVICES; LOSS OF USE, DATA, OR PROFITS; OR
BUSINESS INTERRUPTION) HOWEVER CAUSED AND ON ANY THEORY OF LIABILITY, WHETHER
IN CONTRACT, STRICT LIABILITY, OR TORT (INCLUDING NEGLIGENCE OR OTHERWISE)
ARISING IN ANY WAY OUT OF THE USE OF THIS SOFTWARE, EVEN IF ADVISED OF THE
POSSIBILITY OF SUCH DAMAGE.
"""
# Standard Library Imports
import platform
import sys
import tkinter as tk
import logging

# Third Party Imports
import cv2
from PIL import Image, ImageTk
import matplotlib.pyplot as plt
import numpy as np

# Local Imports
from aslm.controller.sub_controllers.gui_controller import GUI_Controller

# Logger Setup
p = __name__.split(".")[1]
logger = logging.getLogger(p)


class Camera_View_Controller(GUI_Controller):
    def __init__(self,
                 view,
                 parent_controller=None,
                 verbose=False):

        super().__init__(view,
                         parent_controller,
                         verbose)

        # Logging
        self.logger = logging.getLogger(p)

        # Getting Widgets/Buttons
        self.image_metrics = view.image_metrics.get_widgets()
        self.image_palette = view.scale_palette.get_widgets()
        self.canvas = self.view.canvas

        # Binding for adjusting the lookup table min and max counts.
        # keys = ['Autoscale', 'Min','Max']
        self.image_palette['Autoscale'].widget.config(command=self.toggle_min_max_buttons)
        self.image_palette['Min'].widget.config(command=self.update_min_max_counts)
        self.image_palette['Max'].widget.config(command=self.update_min_max_counts)

        # Bindings for changes to the LUT
        # keys = ['Gray','Gradient','Rainbow']
        self.image_palette['Gray'].widget.config(command=self.update_LUT)
        self.image_palette['Gradient'].widget.config(command=self.update_LUT)
        self.image_palette['Rainbow'].widget.config(command=self.update_LUT)

        # Transpose and live bindings
        self.image_palette['Flip XY'].widget.config(command=self.transpose_image)
        self.view.live_frame.live.bind("<<ComboboxSelected>>", self.update_display_state)

        # Left Click Binding
        self.canvas.bind("<Button-1>", self.left_click)

        # Slider Binding
        self.view.slider.slider_widget.bind("<Button-1>", self.slider_update)

        # Mouse Wheel Binding
        if platform.system() == 'Windows':
            self.canvas.bind("<MouseWheel>", self.mouse_wheel)
        elif platform.system() == 'Linux':
            self.canvas.bind("<Button-4>", self.mouse_wheel)
            self.canvas.bind("<Button-5>", self.mouse_wheel)

        # Right-Click Binding
        self.menu = tk.Menu(self.canvas, tearoff=0)
        self.menu.add_command(label="Move Here", command=self.move_stage)
        self.menu.add_command(label="Reset Display", command=self.reset_display)
        self.canvas.bind("<Button-3>", self.popup_menu)
        self.move_to_x = None
        self.move_to_y = None

        #  Stored Images
        self.tk_image = None
        self.image = None
        self.cross_hair_image = None
        self.saturated_pixels = None
        self.down_sampled_image = None
        self.zoom_image = None

        # Widget Defaults
        self.autoscale = True
        self.max_counts = None
        self.min_counts = None
        self.apply_cross_hair = True
        self.mode = 'stop'
        self.transpose = False
        self.display_state = "Live"

        # Colormap Information
        self.colormap = 'gray'
        self.gray_lut = plt.get_cmap('gist_gray')
        self.gradient_lut = plt.get_cmap('plasma')
        self.rainbow_lut = plt.get_cmap('afmhot')

        self.image_count = 0
        self.temp_array = None
        self.rolling_frames = 1
        self.bit_depth = 8  # bit-depth for PIL presentation.
        self.zoom_value = 1
        self.zoom_x_pos = 0
        self.zoom_y_pos = 0
        self.original_image_height = None
        self.original_image_width = None
        self.number_of_slices = 0
        self.image_volume = None
        self.total_images_per_volume = 0
        self.number_of_channels = 0
        self.image_counter = 0
        self.slice_index = 0
        self.channel_index = 0

    def slider_update(self, event):
        slider_index = self.view.slider.slider_widget.get()
        channel_display_index = 0
        self.retrieve_image_slice_from_volume(slider_index=slider_index,
                                              channel_display_index=channel_display_index)
        self.reset_display()

    def update_display_state(self, event):
        r"""Image Display Combobox Called.

        Sets self.display_state to desired display format.  Toggles state of slider widget. Sets number of
        positions.

        Parameters
        ----------
        event : tk.event
            Tk event object.

        """
        self.display_state = self.view.live_frame.live.get()
        # Slice in the XY Dimension.
        if self.display_state == 'XY Slice':
            print("XY Slice")
            try:
                slider_length = np.shape(self.image_volume)[2] - 1
            except IndexError:
                slider_length = self.parent_controller.experiment.MicroscopeState['number_z_steps'] - 1
        if self.display_state == 'YZ Slice':
            try:
                slider_length = np.shape(self.image_volume)[0] - 1
            except IndexError:
                slider_length = self.parent_controller.experiment.CameraParameters['y_pixels'] - 1
        if self.display_state == 'YZ Slice':
            try:
                slider_length = np.shape(self.image_volume)[1] - 1
            except IndexError:
                slider_length = self.parent_controller.experiment.CameraParameters['x_pixels'] - 1

        if self.display_state.find('Slice') != -1:
            self.view.slider.slider_widget.configure(to=slider_length,
                                                     tickinterval=(slider_length / 5),
                                                     state='normal')
        else:
            self.view.slider.slider_widget.configure(state='disabled')

    def get_absolute_position(self):
        x = self.parent_controller.view.winfo_pointerx()
        y = self.parent_controller.view.winfo_pointery()
        return x, y

    def popup_menu(self,
                   event):
        r"""Right-Click Popup Menu

        Parameters
        ----------
        event : tkinter.Event
            x, y location.  0,0 is top left corner.

        """
        try:
            self.move_to_x = event.x
            self.move_to_y = event.y
            x, y = self.get_absolute_position()
            self.menu.tk_popup(x, y)
        finally:
            self.menu.grab_release()

    def initialize(self,
                   name,
                   data):
        r"""Sets widgets based on data given from main controller/config.

        Parameters
        ----------
        name : str
            'minmax', 'image'.
        data : list
            Min and max intensity values.
        """
        # Pallete section (colors, autoscale, min/max counts)
        # keys = ['Frames to Avg', 'Image Max Counts', 'Channel']
        if name == 'minmax':
            min = data[0]
            max = data[1]

            # Invoking defaults
            self.image_palette['Gray'].widget.invoke()
            self.image_palette['Autoscale'].widget.invoke()

            # Populating defaults
            self.image_palette['Min'].set(min)
            self.image_palette['Max'].set(max)
            self.image_palette['Min'].widget['state'] = 'disabled'
            self.image_palette['Max'].widget['state'] = 'disabled'

        self.image_palette['Flip XY'].widget.invoke()

        # Image Metrics section
        if name == 'image':
            frames = data[0]
            # Populating defaults
            self.image_metrics['Frames'].set(frames)

    #  Set mode for the execute statement in main controller

    def set_mode(self,
                 mode=''):
        r"""Sets mode of camera_view_controller.

        Parameters
        ----------
        mode : str
            camera_view_controller mode.
        """
        self.mode = mode

    def move_stage(self):
        r"""Move the stage according to the position the user clicked."""
        # TODO: Account for the digital zoom value when calculating these values.
        # Currently hardcoded to account for 512 x 512 image display size below (factor of 4)
        print("Move stage to pixel:", 4 * self.move_to_y, 4 * self.move_to_x)

    def reset_display(self):
        r"""Set the display back to the original digital zoom."""
        self.zoom_value = 1
        self.digital_zoom()  # self.image -> self.zoom_image.
        self.detect_saturation()  # self.zoom_image -> self.zoom_image
        self.down_sample_image()  # self.zoom_image -> self.down_sampled_image
        self.scale_image_intensity()  # self.down_sampled_image  -> self.down_sampled_image
        self.add_crosshair()  # self_down_sampled_image -> self.cross_hair_image
        self.apply_LUT()  # self_cross_hair_image -> self.cross_hair_image
        self.populate_image()  # self.cross_hair_image -> display...

    def mouse_wheel(self,
                    event):
        r"""Digitally zooms in or out on the image upon scroll wheel event.

        Sets the self.zoom_value between 0.05 and 1 in .05 unit steps.

        Parameters
        ----------
        event : tkinter.Event
            num = 4 is zoom out.
            num = 5 is zoom in.
            x, y location.  0,0 is top left corner.

        """
        self.zoom_x_pos = int(event.x)
        self.zoom_y_pos = int(event.y)
        if event.num == 4 or event.delta == 120:
            # Zoom out event.
            if self.zoom_value < 1:
                self.zoom_value = self.zoom_value + .05
        if event.num == 5 or event.delta == -120:
            # Zoom in event.
            if self.zoom_value > 0.05:
                self.zoom_value = self.zoom_value - .05

        self.digital_zoom()  # self.image -> self.zoom_image.
        self.detect_saturation()  # self.zoom_image -> self.zoom_image
        self.down_sample_image()  # self.zoom_image -> self.down_sampled_image
        self.scale_image_intensity()  # self.down_sampled_image  -> self.down_sampled_image
        self.add_crosshair()  # self_down_sampled_image -> self.cross_hair_image
        self.apply_LUT()  # self_cross_hair_image -> self.cross_hair_image)
        self.populate_image()  # self.cross_hair_image -> display...

    def digital_zoom(self):
        r"""Apply digital zoom.

        Currently,the x, y position of the mouse is between 0 and 512 in both x, and y,
        which is the size of the widget.

        """
        # New image size. Should be an integer value that is divisible by 2.
        new_image_height = int(np.floor(self.zoom_value * self.original_image_height))
        if new_image_height % 2 == 1:
            new_image_height = new_image_height - 1

        new_image_width = int(np.floor(self.zoom_value * self.original_image_width))
        if new_image_width % 2 == 1:
            new_image_width = new_image_width - 1

        # zoom_x_pos and y_pos are between 0 and 512.
        # TODO: Grab the widget size so that this isn't hardcoded.
        scaling_factor_x = int(self.original_image_width / 512)
        scaling_factor_y = int(self.original_image_height / 512)
        x_start_index = (self.zoom_x_pos * scaling_factor_x) - (new_image_width / 2)
        x_end_index = (self.zoom_x_pos * scaling_factor_x) + (new_image_width / 2)
        y_start_index = (self.zoom_y_pos * scaling_factor_y) - (new_image_height / 2)
        y_end_index = (self.zoom_y_pos * scaling_factor_y) + (new_image_height / 2)

        if y_start_index < 0:
            y_start_index = 0
            y_end_index = new_image_height

        if x_start_index < 0:
            x_start_index = 0
            x_end_index = new_image_width

        if y_end_index > self.original_image_height:
            y_start_index = self.original_image_height - new_image_height
            y_end_index = self.original_image_height

        if x_end_index > self.original_image_width:
            x_start_index = self.original_image_width - new_image_width
            x_end_index = self.original_image_width

        # Guarantee type int.
        x_start_index = int(x_start_index)
        x_end_index = int(x_end_index)
        y_start_index = int(y_start_index)
        y_end_index = int(y_end_index)
        self.zoom_image = self.image[y_start_index:y_end_index, x_start_index:x_end_index]

    def left_click(self,
                   event):
        r"""Toggles cross-hair on image upon left click event."""
        if self.image is not None:
            # If True, make False. If False, make True.
            self.apply_cross_hair = not self.apply_cross_hair
            self.add_crosshair()
            self.apply_LUT()
            self.populate_image()

    def update_max_counts(self):
        """Update the max counts in the camera view.
        Function gets the number of frames to average from the VIEW.
         If frames to average == 0 or 1, provides the maximum value from the last acquired data.
         If frames to average >1, initializes a temporary array, and appends each subsequent image to it.
         Once the number of frames to average has been reached, deletes the first image in.
         Reports the rolling average.
        """
        self.rolling_frames = int(self.image_metrics['Frames'].get())
        if self.rolling_frames == 0:
            # Cannot average 0 frames. Set to 1, and report max intensity
            self.image_metrics['Frames'].set(1)
            self.image_metrics['Image'].set(self.max_counts)

        elif self.rolling_frames == 1:
            self.image_metrics['Image'].set(self.max_counts)

        else:
            #  Rolling Average
            self.image_count = self.image_count + 1
            if self.image_count == 1:
                # First frame of the rolling average
                self.temp_array = self.down_sampled_image
                self.image_metrics['Image'].set(self.max_counts)
            else:
                # Subsequent frames of the rolling average
                self.temp_array = np.dstack((self.temp_array, self.down_sampled_image))
                if np.shape(self.temp_array)[2] > self.rolling_frames:
                    self.temp_array = np.delete(self.temp_array, 0, 2)

                # Update GUI
                self.image_metrics['Image'].set(np.max(self.temp_array))

    def down_sample_image(self):
        r"""Down-sample the data for image display according to widget size.."""
        self.down_sampled_image = cv2.resize(self.zoom_image, (512, 512))

    def scale_image_intensity(self):
        r"""Scale the data to the min/max counts, and adjust bit-depth."""
        if self.autoscale is True:
            self.max_counts = np.max(self.down_sampled_image)
            self.min_counts = np.min(self.down_sampled_image)
            scaling_factor = 1
            self.down_sampled_image = scaling_factor * ((self.down_sampled_image - self.min_counts) /
                                                        (self.max_counts - self.min_counts))
        else:
            self.update_min_max_counts()
            scaling_factor = 1
            self.image = scaling_factor * ((self.down_sampled_image - self.min_counts) /
                                           (self.max_counts - self.min_counts))
            self.down_sampled_image[self.down_sampled_image < 0] = 0
            self.down_sampled_image[self.down_sampled_image > scaling_factor] = scaling_factor

    def populate_image(self):
        r"""Converts image to an ImageTk.PhotoImage and populates the Tk Canvas"""
        self.tk_image = ImageTk.PhotoImage(Image.fromarray(self.cross_hair_image.astype(np.uint8)))
        self.canvas.create_image(0, 0, image=self.tk_image, anchor='nw')

    def initialize_non_live_display(self,
                                    microscope_state):
        r"""Starts image and slice counter, number of channels, number of slices, images per volume, and image volume.

        Parameters
        ----------
        microscope_state : dict
            State of the microscope
        """
        self.image_counter = 0
        self.slice_index = 0
        self.number_of_channels = len([channel[-1] for channel in microscope_state['channels'].keys()])
        self.number_of_slices = int(microscope_state['number_z_steps'])
        self.total_images_per_volume = self.number_of_channels * self.number_of_slices
        self.image_volume = np.zeros((self.original_image_width,
                                      self.original_image_height,
                                      self.number_of_slices,
                                      self.number_of_channels))

    def identify_channel_index_and_slice(self,
                                         microscope_state):
        R"""As images arrive, identify channel index and slice.

        Parameters
        ----------
        microscope_state : dict
            State of the microscope
        """
        # Reset the image counter after the full acquisition of an image volume.
        if self.image_counter == self.total_images_per_volume:
            self.image_counter = 0

        # Store each image to the pre-allocated memory.
        if microscope_state['stack_cycling_mode'] == 'per_stack':
            if 0 * self.number_of_slices <= self.image_counter < 1 * self.number_of_slices:
                self.channel_index = 0
            elif 1 * self.number_of_slices <= self.image_counter < 2 * self.number_of_slices:
                self.channel_index = 1
            elif 2 * self.number_of_slices <= self.image_counter < 3 * self.number_of_slices:
                self.channel_index = 2
            elif 3 * self.number_of_slices <= self.image_counter < 4 * self.number_of_slices:
                self.channel_index = 3
            elif 4 * self.number_of_slices <= self.image_counter < 5 * self.number_of_slices:
                self.channel_index = 4
            else:
                self.channel_index = 0
                print("Camera View Controller - Cannot identify proper channel for per_stack imaging mode.")

            self.slice_index = self.image_counter - (self.channel_index * self.number_of_slices)
            self.image_volume[:, :, self.slice_index, self.channel_index] = self.image
            self.image_counter += 1

        if microscope_state['stack_cycling_mode'] == 'per_z':
            # Every image that comes in will be the next channel.
            self.channel_index = images_received % self.number_of_channels
            self.image_volume[:, :, self.slice_index, self.channel_index] = self.image
            if self.channel_index == (self.number_of_channels - 1):
                self.slice_index += 1
            if self.slice_index == self.total_images_per_volume:
                self.slice_index = 0

    def retrieve_image_slice_from_volume(self,
                                         slider_index,
                                         channel_display_index):
        if self.display_state == 'XY MIP':
            self.image = np.max(self.image_volume[:, :, :, channel_display_index], axis=2)
        if self.display_state == 'YZ MIP':
            self.image = np.max(self.image_volume[:, :, :, channel_display_index], axis=0)
        if self.display_state == 'ZY MIP':
            self.image = np.max(self.image_volume[:, :, :, channel_display_index], axis=1)
        if self.display_state == 'XY Slice':
            self.image = self.image_volume[:, :, slider_index, channel_display_index]
        if self.display_state == 'YZ Slice':
            self.image = self.image_volume[slider_index, :, :, channel_display_index]
        if self.display_state == 'ZY Slice':
            self.image = self.image_volume[:, slider_index, :, channel_display_index]

    def display_image(self,
                      image,
                      microscope_state,
                      images_received=0):
        r"""Displays a camera image using the Lookup Table specified in the View.

        If Autoscale is selected, automatically calculates the min and max values for the data.
        If Autoscale is not selected, takes the user values as specified in the min and max counts.

        Parameters
        ----------
        image: ndarray
            Acquired image.
        microscope_state : dict
            State of the microscope
        images_received : int
            Number of channels received.
        """

        # Place image in memory
        if self.transpose:
            self.image = image.T
        else:
            self.image = image

        # Save image dimensions to memory.
        self.original_image_height, self.original_image_width = self.image.shape

        # For first image received, pre-allocate memory/arrays, initialize counters.
        if images_received == 0:
<<<<<<< HEAD
            self.initialize_non_live_display(microscope_state=microscope_state)
=======
            self.number_of_channels = len([channel[-1] for channel in microscope_state['channels'].keys()])
            self.number_of_slices = int(microscope_state['number_z_steps'])
            # print(self.original_image_height, self.original_image_width, self.number_of_slices)
            self.total_images_per_volume = self.number_of_channels * self.number_of_slices

            # TODO: Switch CXYZ to XYZC?
            # self.image_volume = np.zeros((self.number_of_channels,
            #                               self.original_image_height,
            #                               self.original_image_width,
            #                               self.number_of_slices))

        # Store each image to the pre-allocated memory. Requires knowledge of how images are received.
        if microscope_state['stack_cycling_mode'] == 'per_stack':
            pass
>>>>>>> 06cb3b7f

        # Identify the identity (e.g., slice #, channel #) of the image received.
        self.identify_channel_index_and_slice(microscope_state=microscope_state)

        # Place image in XYZC numpy array.
        self.image_volume[:, :, self.slice_index, self.channel_index] = self.image

        # MIP and Slice Mode TODO: Consider channels
        if self.display_state != 'Live':
            slider_index = self.view.slider.slider_widget.get()
            channel_display_index = 0
            self.retrieve_image_slice_from_volume(slider_index=slider_index,
                                                  channel_display_index=channel_display_index)

        else:
            self.digital_zoom()
            self.detect_saturation()
            self.down_sample_image()
            self.scale_image_intensity()
            self.update_max_counts()
            self.add_crosshair()
            self.apply_LUT()
            self.populate_image()
            self.image_metrics['Channel'].set(self.channel_index)
            self.image_count = self.image_count + 1

    def add_crosshair(self):
        r"""Adds a cross-hair to the image.

        Params
        -------
        self.image : np.array
            Must be a 2D image.

        Returns
        -------
        self.apply_cross_hair_image : np.arrays
            2D image, scaled between 0 and 1 with cross-hair if self.apply_cross_hair == True
        """
        self.cross_hair_image = np.copy(self.down_sampled_image)
        if self.apply_cross_hair:
            (height, width) = np.shape(self.down_sampled_image)
            height = int(np.floor(height / 2))
            width = int(np.floor(width / 2))
            self.cross_hair_image[:, width] = 1
            self.cross_hair_image[height, :] = 1

    def apply_LUT(self):
        r"""Applies a LUT to the image.

        Red is reserved for saturated pixels.
        self.color_values = ['gray', 'gradient', 'rainbow']
        """
        if self.colormap == 'gradient':
            self.cross_hair_image = self.rainbow_lut(self.cross_hair_image)
        elif self.colormap == 'rainbow':
            self.cross_hair_image = self.gradient_lut(self.cross_hair_image)
        else:
            self.cross_hair_image = self.gray_lut(self.cross_hair_image)

        # Convert RGBA to RGB Image.
        self.cross_hair_image = self.cross_hair_image[:, :, :3]

        # Specify the saturated values in the red channel
        if np.any(self.saturated_pixels):
            # Saturated pixels is an array of True False statements same size as the image.
            # Pull out the red image from the RGBA, set saturated pixels to 1, put back into array.
            red_image = self.cross_hair_image[:, :, 2]
            red_image[self.saturated_pixels] = 1
            self.cross_hair_image[:, :, 2] = red_image

        # Scale back to an 8-bit image.
        self.cross_hair_image = self.cross_hair_image * (2 ** self.bit_depth - 1)

    def update_LUT(self):
        r"""Update the LUT in the Camera View.

        When the LUT is changed in the GUI, this function is called.
        Updates the LUT.
        """
        if self.image is None:
            pass
        else:
            self.colormap = self.view.scale_palette.color.get()
            self.add_crosshair()
            self.apply_LUT()
            self.populate_image()
            logger.debug(f"Updating the LUT, {self.colormap}")

    def detect_saturation(self):
        r"""Look for any pixels at the maximum intensity allowable for the camera. """
        saturation_value = 2**16-1
        self.saturated_pixels = self.zoom_image[self.zoom_image > saturation_value]

    def toggle_min_max_buttons(self):
        r"""Checks the value of the autoscale widget.

        If enabled, the min and max widgets are disabled and the image intensity is autoscaled.
        If disabled, miu and max widgets are enabled, and image intensity scaled.
        """
        self.autoscale = self.image_palette['Autoscale'].get()
        if self.autoscale is True:  # Autoscale Enabled
            self.image_palette['Min'].widget['state'] = 'disabled'
            self.image_palette['Max'].widget['state'] = 'disabled'
            logger.debug("Autoscale Enabled")

        elif self.autoscale is False:  # Autoscale Disabled
            self.image_palette['Min'].widget['state'] = 'normal'
            self.image_palette['Max'].widget['state'] = 'normal'
            logger.debug("Autoscale Disabled")
            self.update_min_max_counts()

    def transpose_image(self):
        r"""Get Flip XY widget value from the View."""
        self.transpose = self.image_palette['Flip XY'].get()

    def update_min_max_counts(self):
        """Get min and max count values from the View.

        When the min and max counts are toggled in the GUI, this function is called.
        Updates the min and max values.
        """
        self.min_counts = self.image_palette['Min'].get()
        self.max_counts = self.image_palette['Max'].get()
        logger.debug(f"Min and Max counts scaled to, {self.min_counts}, {self.max_counts}")
<|MERGE_RESOLUTION|>--- conflicted
+++ resolved
@@ -534,26 +534,9 @@
 
         # For first image received, pre-allocate memory/arrays, initialize counters.
         if images_received == 0:
-<<<<<<< HEAD
             self.initialize_non_live_display(microscope_state=microscope_state)
-=======
-            self.number_of_channels = len([channel[-1] for channel in microscope_state['channels'].keys()])
-            self.number_of_slices = int(microscope_state['number_z_steps'])
-            # print(self.original_image_height, self.original_image_width, self.number_of_slices)
-            self.total_images_per_volume = self.number_of_channels * self.number_of_slices
-
-            # TODO: Switch CXYZ to XYZC?
-            # self.image_volume = np.zeros((self.number_of_channels,
-            #                               self.original_image_height,
-            #                               self.original_image_width,
-            #                               self.number_of_slices))
-
-        # Store each image to the pre-allocated memory. Requires knowledge of how images are received.
-        if microscope_state['stack_cycling_mode'] == 'per_stack':
-            pass
->>>>>>> 06cb3b7f
-
-        # Identify the identity (e.g., slice #, channel #) of the image received.
+
+        # Identify image identity (e.g., slice #, channel #).
         self.identify_channel_index_and_slice(microscope_state=microscope_state)
 
         # Place image in XYZC numpy array.
