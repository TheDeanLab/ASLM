"""Copyright (c) 2021-2022  The University of Texas Southwestern Medical Center.
All rights reserved.

Redistribution and use in source and binary forms, with or without
modification, are permitted for academic and research use only (subject to the limitations in the disclaimer below)
provided that the following conditions are met:

     * Redistributions of source code must retain the above copyright notice,
     this list of conditions and the following disclaimer.

     * Redistributions in binary form must reproduce the above copyright
     notice, this list of conditions and the following disclaimer in the
     documentation and/or other materials provided with the distribution.

     * Neither the name of the copyright holders nor the names of its
     contributors may be used to endorse or promote products derived from this
     software without specific prior written permission.

NO EXPRESS OR IMPLIED LICENSES TO ANY PARTY'S PATENT RIGHTS ARE GRANTED BY
THIS LICENSE. THIS SOFTWARE IS PROVIDED BY THE COPYRIGHT HOLDERS AND
CONTRIBUTORS "AS IS" AND ANY EXPRESS OR IMPLIED WARRANTIES, INCLUDING, BUT NOT
LIMITED TO, THE IMPLIED WARRANTIES OF MERCHANTABILITY AND FITNESS FOR A
PARTICULAR PURPOSE ARE DISCLAIMED. IN NO EVENT SHALL THE COPYRIGHT HOLDER OR
CONTRIBUTORS BE LIABLE FOR ANY DIRECT, INDIRECT, INCIDENTAL, SPECIAL,
EXEMPLARY, OR CONSEQUENTIAL DAMAGES (INCLUDING, BUT NOT LIMITED TO,
PROCUREMENT OF SUBSTITUTE GOODS OR SERVICES; LOSS OF USE, DATA, OR PROFITS; OR
BUSINESS INTERRUPTION) HOWEVER CAUSED AND ON ANY THEORY OF LIABILITY, WHETHER
IN CONTRACT, STRICT LIABILITY, OR TORT (INCLUDING NEGLIGENCE OR OTHERWISE)
ARISING IN ANY WAY OUT OF THE USE OF THIS SOFTWARE, EVEN IF ADVISED OF THE
POSSIBILITY OF SUCH DAMAGE.
"""

#  Standard Library Imports
import tkinter
import multiprocessing as mp
import threading
from pathlib import Path
import time

# Third Party Imports

# Local View Imports
from tkinter import filedialog
from aslm.view.main_application_window import Main_App as view
from aslm.view.remote_focus_popup import remote_popup
from aslm.view.autofocus_setting_popup import autofocus_popup

# Local Sub-Controller Imports
from aslm.controller.sub_controllers.stage_gui_controller import Stage_GUI_Controller
from aslm.controller.sub_controllers.acquire_bar_controller import Acquire_Bar_Controller
from aslm.controller.sub_controllers.channels_tab_controller import Channels_Tab_Controller
from aslm.controller.sub_controllers.camera_view_controller import Camera_View_Controller
from aslm.controller.sub_controllers.camera_setting_controller import Camera_Setting_Controller
from aslm.controller.aslm_configuration_controller import ASLM_Configuration_Controller
from aslm.controller.sub_controllers.waveform_tab_controller import Waveform_Tab_Controller
from aslm.controller.sub_controllers.etl_popup_controller import Etl_Popup_Controller
from aslm.controller.sub_controllers.autofocus_popup_controller import Autofocus_Popup_Controller
import aslm.controller.aslm_controller_functions as controller_functions
from aslm.controller.thread_pool import SynchronizedThreadPool

# Local Model Imports
from aslm.model.aslm_model import Model
from aslm.model.aslm_model_config import Session as session
from aslm.model.concurrency.concurrency_tools import ObjectInSubprocess
from aslm.tools.common_dict_tools import update_settings_common, update_stage_dict

# debug
from aslm.controller.aslm_debug import Debug_Module

# Logger Setup
import logging
p = __name__.split(".")[1]
logger = logging.getLogger(p)


class ASLM_controller:
    """ ASLM Controller

    Parameters
    ----------
    root : Tk top-level widget.
        Tk.tk GUI instance.
    configuration_path : string
        Path to the configuration yaml file. Provides global microscope configuration parameters.
    experiment_path : string
        Path to the experiment yaml file. Provides experiment-specific microscope configuration.
    etl_constants_path : string
        Path to the etl constants yaml file. Provides magnification and wavelength-specific parameters.
    use_gpu : Boolean
        Flag for utilizing CUDA functionality.
    *args :
        Command line input arguments for non-default file paths or using synthetic hardware modes.
    """

    def __init__(self,
                 root,
                 configuration_path,
                 experiment_path,
                 etl_constants_path,
                 use_gpu,
                 args):
        
        # Verbosity and debugging menu
        self.verbose = args.verbose
        self.debug = args.debug

        # Create a thread pool
        self.threads_pool = SynchronizedThreadPool()
        self.event_queue = mp.Queue(100)  # pass events from the model to the view via controller
                                          # accepts tuples, ('event_name', value)

        # Initialize the Model
        self.model = ObjectInSubprocess(Model,
                                        use_gpu,
                                        args,
                                        configuration_path=configuration_path,
                                        experiment_path=experiment_path,
                                        etl_constants_path=etl_constants_path,
                                        event_queue=self.event_queue)
        logger.info(f"Spec - Configuration Path: {configuration_path}")
        logger.info(f"Spec - Experiment Path: {experiment_path}")
        logger.info(f"Spec - ETL Constants Path: {etl_constants_path}")

        # save default experiment file
        self.default_experiment_file = experiment_path

        # Load the Configuration to Populate the GUI
        self.configuration = session(configuration_path,
                                     self.verbose)

        # Initialize view based on model.configuration
        configuration_controller = ASLM_Configuration_Controller(self.configuration)

        # etl setting file
        self.etl_constants_path = etl_constants_path
        self.etl_constants = session(self.etl_constants_path,
                                   self.verbose)

        # Initialize the View
        self.view = view(root)

        # Sub Gui Controllers
        # Acquire bar, channels controller, camera view, camera settings, stage, waveforms, menus.
        self.acquire_bar_controller = Acquire_Bar_Controller(self.view.acqbar,
                                                             self.view.settings.channels_tab,
                                                             self,
                                                             self.verbose)

        self.channels_tab_controller = Channels_Tab_Controller(self.view.settings.channels_tab,
                                                               self,
                                                               self.verbose,
                                                               configuration_controller)

        self.camera_view_controller = Camera_View_Controller(self.view.camera_waveform.camera_tab,
                                                             self,
                                                             self.verbose)

        self.camera_setting_controller = Camera_Setting_Controller(self.view.settings.camera_settings_tab,
                                                                   self,
                                                                   self.verbose,
                                                                   configuration_controller)

        # Stage Controller
        self.stage_gui_controller = Stage_GUI_Controller(self.view.stage_control.stage_control_tab,  
                                                         self.view,
                                                         self.camera_view_controller.canvas,
                                                         self,
                                                         self.verbose,
                                                         configuration_controller)
                        
        # Waveform Controller
        self.waveform_tab_controller = Waveform_Tab_Controller(self.view.camera_waveform.waveform_tab,
                                                               self,
                                                               self.verbose)

        t = threading.Thread(target=self.update_event)
        t.start()

        self.initialize_menus()

        # Set view based on model.experiment
        self.experiment = session(experiment_path,
                                  args.verbose)
        self.populate_experiment_setting()

        # Camera View Tab
        self.initialize_cam_view(configuration_controller)

        # Wire up pipes
        self.show_img_pipe = self.model.create_pipe('show_img_pipe')

        # Create default data buffer
        self.img_width = 0
        self.img_height = 0
        self.data_buffer = None
        self.update_buffer()

    def update_buffer(self):
        r""" Update the buffer size according to the camera dimensions listed in the experimental parameters.

        Returns
        -------
        self.img_width : int
            Number of x_pixels from microscope configuration file.
        self.image_height : int
            Number of y_pixels from microscope configuration file.
        self.data_buffer : SharedNDArray
            Pre-allocated shared memory array. Size dictated by x_pixels, y_pixels, an number_of_frames in
            configuration file.
        """
        img_width = int(self.experiment.CameraParameters['x_pixels'])
        img_height = int(self.experiment.CameraParameters['y_pixels'])
        if img_width == self.img_width and img_height == self.img_height:
            return

        self.data_buffer = self.model.get_data_buffer(img_width, img_height)
        self.img_width = img_width
        self.img_height = img_height

    def initialize_cam_view(self, configuration_controller):
        r""" Populate view tab.
        Populate widgets with necessary data from config file via config controller. For the entire view tab.
        Sets the minimum and maximum counts for when the data is not being autoscaled.

        Parameters
        -------
        configuration_controller : class
            Camera view sub-controller.
        """
        # Populating Min and Max Counts
        minmax_values = [0, 2**16-1]
        self.camera_view_controller.initialize('minmax', minmax_values)
        image_metrics = [1, 0, 0]
        self.camera_view_controller.initialize('image', image_metrics)

    def initialize_menus(self):
        r""" Initialize menus
        This function defines all the menus in the menubar

        Returns
        -------
        configuration_controller : class
            Camera view sub-controller.

        """
        def new_experiment():
            self.populate_experiment_setting(self.default_experiment_file)

        def load_experiment():
            filename = filedialog.askopenfilenames(defaultextension='.yml',
                                                   filetypes=[('Yaml files', '*.yml')])
            if not filename:
                return
            self.populate_experiment_setting(filename[0])

        def save_experiment():
            # update model.experiment and save it to file
            if not self.update_experiment_setting():
                tkinter.messagebox.showerror(title='Warning',
                                             message='Incorrect/missing settings. Cannot save current experiment file.')
                return
            filename = filedialog.asksaveasfilename(defaultextension='.yml',
                                                    filetypes=[('Yaml file', '*.yml')])
            if not filename:
                return
            controller_functions.save_yaml_file('',
                                                self.experiment.serialize(),
                                                filename)

        def popup_etl_setting():
            if hasattr(self, 'etl_controller'):
                self.etl_controller.showup()
                return
            etl_setting_popup = remote_popup(self.view)  # TODO: should we rename etl_setting popup to remote_focus_popup?
            self.etl_controller = Etl_Popup_Controller(etl_setting_popup,
                                                       self,
                                                       self.etl_constants,
                                                       self.etl_constants_path,
                                                       self.configuration,
                                                       self.experiment.GalvoParameters,
                                                       self.verbose)

            self.etl_controller.set_experiment_values(self.resolution_value.get())
            self.etl_controller.set_mode(self.acquire_bar_controller.mode)

        def popup_autofocus_setting():
            if hasattr(self, 'af_popup_controller'):
                self.af_popup_controller.showup()
                return
            af_popup = autofocus_popup(self.view)
            self.af_popup_controller = Autofocus_Popup_Controller(af_popup,
                                                                  self,
                                                                  self.verbose,
                                                                  self.experiment.AutoFocusParameters)

        menus_dict = {
            self.view.menubar.menu_file: {
                'New Experiment': new_experiment,
                'Load Experiment': load_experiment,
                'Save Experiment': save_experiment
            },
            self.view.menubar.menu_multi_positions: {
                'Load Positions': self.channels_tab_controller.load_positions,
                'Export Positions': self.channels_tab_controller.export_positions,
                'Append Current Position': self.channels_tab_controller.append_current_position,
                'Generate Positions': self.channels_tab_controller.generate_positions,
                'Move to Selected Position': self.channels_tab_controller.move_to_position,
                # 'Sort Positions': ,
            }
        }
        for menu in menus_dict:
            menu_items = menus_dict[menu]
            for label in menu_items:
                menu.add_command(label=label, command=menu_items[label])

        # add resolution menu
        self.resolution_value = tkinter.StringVar()
        self.view.menubar.menu_resolution.add_radiobutton(label='Nanoscale',
                                                          variable=self.resolution_value,
                                                          value='high')

        # low resolution sub menu
        # Should only be one checkbox selected, depending on what mode we are initialized in.
        # In order to make sure only one checkbox would be selected, they need
        # to share one variable: resolution_value
        meso_res_sub_menu = tkinter.Menu(self.view.menubar.menu_resolution)
        self.view.menubar.menu_resolution.add_cascade(menu=meso_res_sub_menu,
                                                      label='Mesoscale')

        for res in self.etl_constants.ETLConstants['low'].keys():
            meso_res_sub_menu.add_radiobutton(label=res,
                                              variable=self.resolution_value,
                                              value=res)
        # event binding
        self.resolution_value.trace_add('write', lambda *args: self.execute('resolution', self.resolution_value.get()))

        # add separator
        self.view.menubar.menu_resolution.add_separator()

        # etl popup
        self.view.menubar.menu_resolution.add_command(label='ETL Parameters', command=popup_etl_setting)

        # autofocus menu
        self.view.menubar.menu_autofocus.add_command(label='Autofocus', command=lambda: self.execute('autofocus'))
        self.view.menubar.menu_autofocus.add_command(label='setting', command=popup_autofocus_setting)

        # add-on features
        feature_list = ['None', 'Change Resolution']
        self.feature_id_val = tkinter.IntVar(0)
        for i in range(len(feature_list)):
            self.view.menubar.menu_features.add_radiobutton(label=feature_list[i],
                                                            variable=self.feature_id_val,
                                                            value=i)
        self.feature_id_val.trace_add('write', lambda *args: self.execute('load_feature', self.feature_id_val.get()))

        # debug menu
        if self.debug:
            Debug_Module(self, self.view.menubar.menu_debug, self.verbose)

    def populate_experiment_setting(self, file_name=None):
        r"""Load experiment file and populate model.experiment and configure view.

        Confirms that the experiment file exists.
        Sends the experiment file to the model and the controller.
        Populates the GUI with these settings.

        Parameters
        __________
        file_name : string
            file_name = path to the non-default experiment yaml file.

        """
        if file_name:
            file_path = Path(file_name)
            if file_path.exists():
                # Loads experiment file within the model, then the controller.
                self.model.load_experiment_file(file_path)

                # Create experiment instance.
                self.experiment = session(file_path, self.verbose)

        # Configure GUI
        mode = self.experiment.MicroscopeState['image_mode']
        self.acquire_bar_controller.set_mode(mode)
        self.acquire_bar_controller.set_saving_settings(self.experiment.Saving)
        self.stage_gui_controller.set_experiment_values(self.experiment.StageParameters)
        self.channels_tab_controller.set_experiment_values(self.experiment.MicroscopeState)
        self.camera_setting_controller.set_experiment_values(self.experiment)
        resolution_mode = self.experiment.MicroscopeState['resolution_mode']
        if resolution_mode == 'high':
            self.resolution_value.set('high')
            self.experiment.MicroscopeState['zoom'] = 'N/A'
        else:
            self.resolution_value.set(self.experiment.MicroscopeState['zoom'])

        self.model.apply_resolution_stage_offset(resolution_mode, initial=True)

    def update_experiment_setting(self):
        r"""Update model.experiment according to values in the GUI

        Collect settings from sub-controllers
        sub-controllers will validate the value, if something is wrong, it will
        return False

        """
        # acquire_bar_controller - update image mode
        self.experiment.MicroscopeState['image_mode'] = self.acquire_bar_controller.get_mode()
        if self.resolution_value.get() == 'high':
            self.experiment.MicroscopeState['resolution_mode'] = 'high'
            self.experiment.MicroscopeState['zoom'] = 'N/A'
        else:
            self.experiment.MicroscopeState['resolution_mode'] = 'low'
            self.experiment.MicroscopeState['zoom'] = self.resolution_value.get()

        return self.channels_tab_controller.update_experiment_values(self.experiment.MicroscopeState) and \
               self.stage_gui_controller.update_experiment_values(self.experiment.StageParameters) and \
               self.camera_setting_controller.update_experiment_values(self.experiment.CameraParameters)

    def prepare_acquire_data(self):
        r"""Prepare the acquisition data.

        Updates model.experiment.
        Sets sub-controller's mode to 'live' when 'continuous is selected, or 'stop'.
        """
        if not self.update_experiment_setting():
            tkinter.messagebox.showerror(
                title='Warning',
                message='There are some missing/wrong settings! Cannot start acquisition!')
            return False

        self.set_mode_of_sub(self.acquire_bar_controller.mode)
        self.update_buffer()
        return True

    def set_mode_of_sub(self, mode):
        r"""Communicates imaging mode to sub-controllers.

        Parameters
        __________
        mode : string
            string = 'live', 'stop'
        """
        self.channels_tab_controller.set_mode(mode)
        self.camera_view_controller.set_mode(mode)
        self.camera_setting_controller.set_mode(mode)
        if hasattr(self, 'etl_controller') and self.etl_controller:
            self.etl_controller.set_mode(mode)
        if mode == 'stop':
            # GUI Failsafe
            self.acquire_bar_controller.stop_acquire()

    def update_camera_view(self):
        r"""Update the real-time parameters in the camera view (channel number, max counts, image, etc.)
        """
        create_threads = False
        if create_threads:
            self.threads_pool.createThread('camera_display',
                                           self.camera_view_controller.display_image(self.model.data))
            self.threads_pool.createThread('update_GUI',
                                           self.camera_view_controller.update_channel_idx(self.model.current_channel))
        else:
            self.camera_view_controller.display_image(self.model.data)
            self.camera_view_controller.update_channel_idx(self.model.current_channel)

    def execute(self,
                command,
                *args):
        r"""Functions listens to the Sub_Gui_Controllers.

        The controller.experiment is passed as an argument to the model, which then overwrites
        the model.experiment.  Workaround due to model being in a sub-process.

        Parameters
        __________
        args* : function-specific passes.

        """
        if command == 'stage':
            r"""Creates a thread and uses it to call the model to move stage
            
            Parameters
            __________
            args[0] : dict
                dict = {'x': value, 'y': value, 'z': value, 'theta': value, 'f': value}
            """
            self.threads_pool.createThread('stage', self.move_stage, args=({args[1] + '_abs': args[0]},))

        elif command == 'stop_stage':
            self.threads_pool.createThread('stop_stage', self.stop_stage)

        elif command == 'move_stage_and_update_info':
            r"""update stage view to show the position
            
            Parameters
            __________
            args[0] : dict
                dict = {'x': value, 'y': value, 'z': value, 'theta': value, 'f': value}
            """
            self.stage_gui_controller.set_position(args[0])

        elif command == 'get_stage_position':
            r"""Returns the current stage position
            
            Returns
            -------
                dict = {'x': value, 'y': value, 'z': value, 'theta': value, 'f': value}
            """
            return self.stage_gui_controller.get_position()

        elif command == 'resolution':
            r"""Changes the resolution mode and zoom position.
            Recalculates FOV_X and FOV_Y
            If ETL Popup is open, communicates changes to it.
            
            Parameters
            ----------
            args : dict 
                dict = {'resolution_mode': self.resolution,
                'zoom': self.mag,
                'laser_info': self.resolution_info.ETLConstants[self.resolution][self.mag]
                }
            """
            resolution = 'low' if args[0] != 'high' else 'high'
            mag = 'N/A' if args[0] == 'high' else args[0]
            temp = {
                    'resolution_mode': resolution,
                    'zoom': mag,
                    'laser_info': self.etl_constants.ETLConstants[resolution][mag]
                }
            work_thread = self.threads_pool.createThread('model', lambda: self.model.run_command('update_setting', 'resolution', temp))
            work_thread.join()
            # self.model.change_resolution(resolution_value=args[0])
            self.camera_setting_controller.calculate_physical_dimensions(args[0])
            if hasattr(self, 'etl_controller') and self.etl_controller:
                self.etl_controller.set_experiment_values(args[0])
            ret_pos_dict = self.model.get_stage_position()
            update_stage_dict(self, ret_pos_dict)
            self.update_stage_gui_controller_silent(ret_pos_dict)

        elif command == 'set_save':
            r"""Set whether the image will be saved.
            
            Parameters
            __________
            args : Boolean
                is_save = True/False
            """
            self.acquire_bar_controller.set_save_option(args[0])

        elif command == 'update_setting':
            r"""Called by the ETL Popup Controller to update the ETL settings in memory.  
            
            Parameters
            __________
            args[0] : string
                string = 'resolution'
            args[1] : dict
                dict = {
                'resolution_mode': self.resolution,
                'zoom': self.mag,
                'laser_info': self.resolution_info.ETLConstants[self.resolution][self.mag]
                }
            """
            update_settings_common(self, args)
            self.threads_pool.createThread('model', lambda: self.model.run_command('update_setting', *args))

        elif command == 'autofocus':
            r"""Execute autofocus routine."""
            self.threads_pool.createThread('camera', self.capture_autofocus_image)

        elif command == 'load_feature':
            r"""Tell model to load/unload features."""
            self.threads_pool.createThread('model', lambda: self.model.run_command('load_feature', *args))
            
        elif command == 'acquire_and_save':
            r"""Acquire data and save it.
            
            Prepares the acquisition data.
            Creates the file directory for saving the data.
            Saves the experiment file to that directory.
            Acquires the data.
            
            Parameters
            __________
            args[0] : dict
                dict = self.save_settings from the experiment.yaml file.
                
            """
            if not self.prepare_acquire_data():
                self.acquire_bar_controller.stop_acquire()
                return
            saving_settings = args[0]
            file_directory = controller_functions.create_save_path(saving_settings)
            controller_functions.save_yaml_file(file_directory, self.experiment.serialize())
            self.experiment.Saving['save_directory'] = saving_settings['save_directory']
            self.experiment.Saving['file_type'] = saving_settings['file_type']
            self.execute('acquire')

        elif command == 'acquire':
            r"""Acquire data.  Triggered when the Acquire button is hit by the user in the GUI.

            Prepares the acquisition data.
            
            Parameters
            __________
            args[0] : string
                string = 'continuous', 'z-stack', 'single', or 'projection'
            """
            # Prepare data
            if not self.prepare_acquire_data():
                self.acquire_bar_controller.stop_acquire()
                return

            if self.acquire_bar_controller.mode == 'single':
                self.threads_pool.createThread('camera',
                                               self.capture_image,
                                               args=('single',))

            elif self.acquire_bar_controller.mode == 'live':
                    self.threads_pool.createThread('camera',
                                                   self.capture_image,
                                                   args=('live',))

            elif self.acquire_bar_controller.mode == 'z-stack':
<<<<<<< HEAD
                if self.experiment.MicroscopeState['is_multiposition'] is True:
                    # Populate MicroscopeState with the positions
                    self.experiment.MicroscopeState['stage_positions'] = self.channels_tab_controller.multi_position_controller.get_positions()
                    print("Positions:", self.experiment.MicroscopeState['stage_positions'])
=======
                # is_multi_position = self.channels_tab_controller.is_multiposition_val.get()
                # self.model.open_shutter()
                # self.model.run_z_stack_acquisition(is_multi_position, self.update_camera_view())
                # self.model.close_shutter()
>>>>>>> 7b232f54

                self.threads_pool.createThread('camera',
                                               self.capture_image,
                                               args=('z-stack',))
<<<<<<< HEAD
                logger.info("ASLM Controller - Wrong acquisition mode. Not recognized.")
=======

            elif self.acquire_bar_controller.mode == 'projection':
                pass

            else:
                logger.debug("ASLM Controller - Wrong acquisition mode. Not recognized.")
>>>>>>> 7b232f54

        elif command == 'stop_acquire':
            # self.model.run_command('stop')
            self.sloppy_stop()
            self.feature_id_val.set(0)
            self.set_mode_of_sub('stop')
<<<<<<< HEAD
=======
            self.acquire_bar_controller.stop_progress_bar()

>>>>>>> 7b232f54
        elif command == 'exit':
            # self.model.run_command('stop')
            self.sloppy_stop()
            if hasattr(self, 'etl_controller'):
                self.etl_controller.save_etl_info()
            self.model.terminate()
            self.model = None
            self.event_queue.put(('stop', ''))
            # self.threads_pool.clear()

        logger.info(f"ASLM Controller - command passed from child, {command}, {args}")

    def sloppy_stop(self):
        r"""Keep trying to stop the model until successful.

        TODO: Delete this function!!!

        This is set up to get around the conflict between self.threads_pool.createThread('model', target)
        commands and the need to stop as abruptly as possible when the user hits stop. Here we leverage
        ObjectInSubprocess's refusal to let us access the model from two threads to our advantage, and just
        try repeatedly until we get a command in front of the next command in the model threads_pool resource.
        We should instead pause the model thread pool and interject our stop command, or clear the queue
        in threads_pool.
        """
        e = RuntimeError
        while e == RuntimeError:
            try:
                self.model.run_command('stop')
                e = None
            except RuntimeError:
                e = RuntimeError

    def capture_image(self,
                      mode):
        r"""Trigger the model to capture images.

        Parameters
        ----------
        mode : str
            'z-stack', ...
        """
        self.camera_view_controller.image_count = 0
        active_channels = [channel[-1] for channel in self.experiment.MicroscopeState['channels'].keys()]
        num_channels = len(active_channels)

        # Start up Progress Bars
        images_received = 0
        self.acquire_bar_controller.progress_bar(images_received=images_received,
                                                 microscope_state=self.experiment.MicroscopeState,
                                                 mode=mode,
                                                 stop=False)

        self.model.run_command(mode,
                               microscope_info=self.experiment.MicroscopeState,
                               camera_info=self.experiment.CameraParameters,
                               saving_info=self.experiment.Saving)

        while True:
            # Receive the Image and log it.
            image_id = self.show_img_pipe.recv()
            logger.info(f"ASLM Controller - Received Image: {image_id}")

            if image_id == 'stop':
                self.set_mode_of_sub('stop')
                break
            if not isinstance(image_id, int):
                logger.debug(f"ASLM Controller - Something wrong happened, stop the model!, {image_id}")
                self.execute('stop_acquire')

            # Display the Image in the View
            self.camera_view_controller.display_image(
                image=self.data_buffer[image_id],
                microscope_state=self.experiment.MicroscopeState,
                channel_id=active_channels[image_id % num_channels],
                images_received=images_received)
            images_received += 1

            # Update progress bar.
            self.acquire_bar_controller.progress_bar(images_received=images_received,
                                                     microscope_state=self.experiment.MicroscopeState,
                                                     mode=mode,
                                                     stop=False)

        logger.info(f"ASLM Controller - Captured {self.camera_view_controller.image_count}, {mode} Images")
        self.set_mode_of_sub('stop')

        # Stop Progress Bars
        self.acquire_bar_controller.progress_bar(images_received=images_received,
                                                 microscope_state=self.experiment.MicroscopeState,
                                                 mode=mode,
                                                 stop=True)

    def capture_autofocus_image(self):
        r"""Trigger model to capture a single image
        """
        if not self.prepare_acquire_data():
            return
        pos = self.experiment.StageParameters['f']
        self.camera_view_controller.image_count = 0

        # open pipe
        autofocus_plot_pipe = self.model.create_pipe('autofocus_plot_pipe')

        self.model.run_command(
            'autofocus',
            self.experiment.MicroscopeState,
            self.experiment.AutoFocusParameters,
            pos
            )
        while True:
            image_id = self.show_img_pipe.recv()
            logger.info(f"ASLM Controller - Received image frame id {image_id}")
            if image_id == 'stop':
                break
            self.camera_view_controller.display_image(self.data_buffer[image_id])
            # get focus position and update it in GUI

        # Rec plot data from model and send to sub controller to display plot
        plot_data = autofocus_plot_pipe.recv()
        logger.info(f"ASLM Controller - Received plot data: {plot_data}")
        if hasattr(self, 'af_popup_controller'):
            self.af_popup_controller.display_plot(plot_data)
        
        # release pipe
        autofocus_plot_pipe.close()
        self.model.release_pipe('autofocus_plot_pipe')
        
        self.execute('stop_acquire')

    def move_stage(self, pos_dict):
        r""" Trigger the model to move the stage.

        Parameters
        ----------
        pos_dict : dict
            Dictionary of axis positions
        """

        # Update our local stage dictionary
        update_stage_dict(self, pos_dict)

        # Pass to model
        success = self.model.move_stage(pos_dict)
        # if not success:
        #     print("Unsuccessful")
        #     # Let's update our internal positions
        #     time.sleep(0.250)  # TODO: Banks on this getting called in a thread. Truly unsafe.
        #                        #       Currently set to debounce for the stage buttons.
        #     ret_pos_dict = self.model.get_stage_position()
        #     print(ret_pos_dict)
        #     update_stage_dict(self, ret_pos_dict)
        #     self.update_stage_gui_controller_silent(ret_pos_dict)

    def stop_stage(self):
        self.model.stop_stage()
        ret_pos_dict = self.model.get_stage_position()
        update_stage_dict(self, ret_pos_dict)
        self.update_stage_gui_controller_silent(ret_pos_dict)

    def update_stage_gui_controller_silent(self, ret_pos_dict):
        r"""Send updates to the stage GUI"""
        stage_gui_dict = {}
        for axis, val in ret_pos_dict.items():
            ax = axis.split('_')[0]
            stage_gui_dict[ax] = val
        self.stage_gui_controller.set_position_silent(stage_gui_dict)

    def update_event(self):
        r"""Update the waveforms in the View."""
        while True:
            event, value = self.event_queue.get()
            if event == 'waveform':
                self.waveform_tab_controller.plot_waveforms2(value, self.configuration.DAQParameters['sample_rate'])
            elif event == 'stop':
                break<|MERGE_RESOLUTION|>--- conflicted
+++ resolved
@@ -622,42 +622,33 @@
                                                    args=('live',))
 
             elif self.acquire_bar_controller.mode == 'z-stack':
-<<<<<<< HEAD
                 if self.experiment.MicroscopeState['is_multiposition'] is True:
                     # Populate MicroscopeState with the positions
                     self.experiment.MicroscopeState['stage_positions'] = self.channels_tab_controller.multi_position_controller.get_positions()
                     print("Positions:", self.experiment.MicroscopeState['stage_positions'])
-=======
-                # is_multi_position = self.channels_tab_controller.is_multiposition_val.get()
-                # self.model.open_shutter()
-                # self.model.run_z_stack_acquisition(is_multi_position, self.update_camera_view())
-                # self.model.close_shutter()
->>>>>>> 7b232f54
+
 
                 self.threads_pool.createThread('camera',
                                                self.capture_image,
                                                args=('z-stack',))
-<<<<<<< HEAD
-                logger.info("ASLM Controller - Wrong acquisition mode. Not recognized.")
-=======
+
 
             elif self.acquire_bar_controller.mode == 'projection':
                 pass
 
             else:
                 logger.debug("ASLM Controller - Wrong acquisition mode. Not recognized.")
->>>>>>> 7b232f54
+
 
         elif command == 'stop_acquire':
             # self.model.run_command('stop')
             self.sloppy_stop()
             self.feature_id_val.set(0)
             self.set_mode_of_sub('stop')
-<<<<<<< HEAD
-=======
+
             self.acquire_bar_controller.stop_progress_bar()
 
->>>>>>> 7b232f54
+
         elif command == 'exit':
             # self.model.run_command('stop')
             self.sloppy_stop()
