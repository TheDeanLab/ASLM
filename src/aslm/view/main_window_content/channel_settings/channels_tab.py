# Copyright (c) 2021-2022  The University of Texas Southwestern Medical Center.
# All rights reserved.

# Redistribution and use in source and binary forms, with or without
# modification, are permitted for academic and research use only (subject to the limitations in the disclaimer below)
# provided that the following conditions are met:

#      * Redistributions of source code must retain the above copyright notice,
#      this list of conditions and the following disclaimer.

#      * Redistributions in binary form must reproduce the above copyright
#      notice, this list of conditions and the following disclaimer in the
#      documentation and/or other materials provided with the distribution.

#      * Neither the name of the copyright holders nor the names of its
#      contributors may be used to endorse or promote products derived from this
#      software without specific prior written permission.

# NO EXPRESS OR IMPLIED LICENSES TO ANY PARTY'S PATENT RIGHTS ARE GRANTED BY
# THIS LICENSE. THIS SOFTWARE IS PROVIDED BY THE COPYRIGHT HOLDERS AND
# CONTRIBUTORS "AS IS" AND ANY EXPRESS OR IMPLIED WARRANTIES, INCLUDING, BUT NOT
# LIMITED TO, THE IMPLIED WARRANTIES OF MERCHANTABILITY AND FITNESS FOR A
# PARTICULAR PURPOSE ARE DISCLAIMED. IN NO EVENT SHALL THE COPYRIGHT HOLDER OR
# CONTRIBUTORS BE LIABLE FOR ANY DIRECT, INDIRECT, INCIDENTAL, SPECIAL,
# EXEMPLARY, OR CONSEQUENTIAL DAMAGES (INCLUDING, BUT NOT LIMITED TO,
# PROCUREMENT OF SUBSTITUTE GOODS OR SERVICES; LOSS OF USE, DATA, OR PROFITS; OR
# BUSINESS INTERRUPTION) HOWEVER CAUSED AND ON ANY THEORY OF LIABILITY, WHETHER
# IN CONTRACT, STRICT LIABILITY, OR TORT (INCLUDING NEGLIGENCE OR OTHERWISE)
# ARISING IN ANY WAY OUT OF THE USE OF THIS SOFTWARE, EVEN IF ADVISED OF THE
# POSSIBILITY OF SUCH DAMAGE.

import tkinter as tk
from tkinter import ttk
import logging

# Logger Setup
p = __name__.split(".")[1]
logger = logging.getLogger(p)

<<<<<<< HEAD
from aslm.view.main_window_content.channel_settings.channel_settings_frames.channel_settings import channel_creator
from aslm.view.main_window_content.channel_settings.channel_settings_frames.stack_acquisition_settings import stack_acq_frame
from aslm.view.main_window_content.channel_settings.channel_settings_frames.stack_timepoint_settings import stack_timepoint_frame
from aslm.view.main_window_content.multiposition.multipoint_settings import multipoint_frame
from aslm.view.main_window_content.channel_settings.channel_settings_frames.quick_launch import quick_launch
from aslm.view.main_window_content.channel_settings.channel_settings_frames.confocal_projection_settings import conpro_acq_frame
=======
from aslm.view.main_window_content.channel_settings.channel_settings_frames.channel_settings import (
    channel_creator,
)
from aslm.view.main_window_content.channel_settings.channel_settings_frames.stack_acquisition_settings import (
    stack_acq_frame,
)
from aslm.view.main_window_content.channel_settings.channel_settings_frames.stack_timepoint_settings import (
    stack_timepoint_frame,
)
from aslm.view.main_window_content.multiposition.multipoint_settings import (
    multipoint_frame,
)
from aslm.view.main_window_content.channel_settings.channel_settings_frames.quick_launch import (
    quick_launch,
)

>>>>>>> b9ae0c61

class channels_tab(tk.Frame):
    def __init__(self, setntbk, *args, **kwargs):
        # Init Frame
        tk.Frame.__init__(self, setntbk, *args, **kwargs)

        self.index = 0

        # Formatting
        tk.Grid.columnconfigure(self, "all", weight=1)
        tk.Grid.rowconfigure(self, "all", weight=1)

        # Channel Settings
        self.channel_widgets_frame = channel_creator(self)
        self.channel_widgets_frame.grid(
            row=0, column=0, columnspan=3, sticky=(tk.NSEW), padx=10, pady=10
        )

        # Stack Acquisition Settings
        self.stack_acq_frame = stack_acq_frame(self)
        self.stack_acq_frame.grid(
            row=1, column=0, columnspan=3, sticky=(tk.NSEW), padx=10, pady=10
        )

        # Time Settings
        self.stack_timepoint_frame = stack_timepoint_frame(self)
        self.stack_timepoint_frame.grid(
            row=3, column=0, columnspan=3, sticky=(tk.NSEW), padx=10, pady=10
        )

        # Multipoint Enable
        self.multipoint_frame = multipoint_frame(self)
        self.multipoint_frame.grid(
            row=4, column=0, columnspan=1, sticky=(tk.NSEW), padx=10, pady=10
        )

        # Quick Launch Buttons
        self.quick_launch = quick_launch(self)
<<<<<<< HEAD
        self.quick_launch.grid(row=4, column=1, columnspan=2,sticky=(tk.NSEW), padx=10, pady=10)

        # Confocal Projection Settings
        self.conpro_acq_frame = conpro_acq_frame(self)
        self.conpro_acq_frame.grid(row=5, column=0, columnspan=2, sticky=(tk.NSEW), padx=10, pady=10)

        
=======
        self.quick_launch.grid(
            row=4, column=1, columnspan=2, sticky=(tk.NSEW), padx=10, pady=10
        )
>>>>>>> b9ae0c61
<|MERGE_RESOLUTION|>--- conflicted
+++ resolved
@@ -37,14 +37,6 @@
 p = __name__.split(".")[1]
 logger = logging.getLogger(p)
 
-<<<<<<< HEAD
-from aslm.view.main_window_content.channel_settings.channel_settings_frames.channel_settings import channel_creator
-from aslm.view.main_window_content.channel_settings.channel_settings_frames.stack_acquisition_settings import stack_acq_frame
-from aslm.view.main_window_content.channel_settings.channel_settings_frames.stack_timepoint_settings import stack_timepoint_frame
-from aslm.view.main_window_content.multiposition.multipoint_settings import multipoint_frame
-from aslm.view.main_window_content.channel_settings.channel_settings_frames.quick_launch import quick_launch
-from aslm.view.main_window_content.channel_settings.channel_settings_frames.confocal_projection_settings import conpro_acq_frame
-=======
 from aslm.view.main_window_content.channel_settings.channel_settings_frames.channel_settings import (
     channel_creator,
 )
@@ -60,8 +52,10 @@
 from aslm.view.main_window_content.channel_settings.channel_settings_frames.quick_launch import (
     quick_launch,
 )
+from aslm.view.main_window_content.channel_settings.channel_settings_frames.confocal_projection_settings import (
+    conpro_acq_frame,
+)
 
->>>>>>> b9ae0c61
 
 class channels_tab(tk.Frame):
     def __init__(self, setntbk, *args, **kwargs):
@@ -100,16 +94,12 @@
 
         # Quick Launch Buttons
         self.quick_launch = quick_launch(self)
-<<<<<<< HEAD
-        self.quick_launch.grid(row=4, column=1, columnspan=2,sticky=(tk.NSEW), padx=10, pady=10)
+        self.quick_launch.grid(
+            row=4, column=1, columnspan=2, sticky=(tk.NSEW), padx=10, pady=10
+        )
 
         # Confocal Projection Settings
         self.conpro_acq_frame = conpro_acq_frame(self)
-        self.conpro_acq_frame.grid(row=5, column=0, columnspan=2, sticky=(tk.NSEW), padx=10, pady=10)
-
-        
-=======
-        self.quick_launch.grid(
-            row=4, column=1, columnspan=2, sticky=(tk.NSEW), padx=10, pady=10
-        )
->>>>>>> b9ae0c61
+        self.conpro_acq_frame.grid(
+            row=5, column=0, columnspan=2, sticky=(tk.NSEW), padx=10, pady=10
+        )