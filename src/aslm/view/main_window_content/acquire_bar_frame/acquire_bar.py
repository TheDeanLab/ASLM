--- conflicted
+++ resolved
@@ -42,22 +42,17 @@
 
 
 class AcquireBar(ttk.Frame):
-    r"""
+    """
      Class for the acquisition bar found at the top of the main application window.
      Main function is to change acq setting and then call the acquisition top level window
     """
-<<<<<<< HEAD
-    #  Class for the acquisition bar found at the top of the main application window.
-    #  Main function is to change acq setting and then call the acquisition top level window
-    """
-    def __init__(self, top_frame, root, parent, *args, **kwargs):
-=======
     def __init__(self,
-                 top_frame,
-                 root,
-                 *args,
+                 top_frame, 
+                 root, 
+                 parent, 
+                 *args, 
                  **kwargs):
->>>>>>> 6c5147bf
+    
         #  Init bar with frame attr
         ttk.Frame.__init__(self, top_frame, *args, **kwargs)
         
