"""
Copyright (c) 2021-2022  The University of Texas Southwestern Medical Center.
All rights reserved.

Redistribution and use in source and binary forms, with or without
modification, are permitted for academic and research use only (subject to the limitations in the disclaimer below)
provided that the following conditions are met:

     * Redistributions of source code must retain the above copyright notice,
     this list of conditions and the following disclaimer.

     * Redistributions in binary form must reproduce the above copyright
     notice, this list of conditions and the following disclaimer in the
     documentation and/or other materials provided with the distribution.

     * Neither the name of the copyright holders nor the names of its
     contributors may be used to endorse or promote products derived from this
     software without specific prior written permission.

NO EXPRESS OR IMPLIED LICENSES TO ANY PARTY'S PATENT RIGHTS ARE GRANTED BY
THIS LICENSE. THIS SOFTWARE IS PROVIDED BY THE COPYRIGHT HOLDERS AND
CONTRIBUTORS "AS IS" AND ANY EXPRESS OR IMPLIED WARRANTIES, INCLUDING, BUT NOT
LIMITED TO, THE IMPLIED WARRANTIES OF MERCHANTABILITY AND FITNESS FOR A
PARTICULAR PURPOSE ARE DISCLAIMED. IN NO EVENT SHALL THE COPYRIGHT HOLDER OR
CONTRIBUTORS BE LIABLE FOR ANY DIRECT, INDIRECT, INCIDENTAL, SPECIAL,
EXEMPLARY, OR CONSEQUENTIAL DAMAGES (INCLUDING, BUT NOT LIMITED TO,
PROCUREMENT OF SUBSTITUTE GOODS OR SERVICES; LOSS OF USE, DATA, OR PROFITS; OR
BUSINESS INTERRUPTION) HOWEVER CAUSED AND ON ANY THEORY OF LIABILITY, WHETHER
IN CONTRACT, STRICT LIABILITY, OR TORT (INCLUDING NEGLIGENCE OR OTHERWISE)
ARISING IN ANY WAY OUT OF THE USE OF THIS SOFTWARE, EVEN IF ADVISED OF THE
POSSIBILITY OF SUCH DAMAGE.
"""
# Standard Imports
from tkinter import *
from tkinter import ttk

# Local Imports
from aslm.view.custom_widgets.LabelInputWidgetFactory import LabelInput
from aslm.view.custom_widgets.validation import ValidatedEntry

import logging
from pathlib import Path
# Logger Setup
p = __name__.split(".")[1]
logger = logging.getLogger(p)

class position_frame(ttk.Frame):
    def __init__(position_frame, stage_control_tab, *args, **kwargs):

        #Init Frame
        ttk.Frame.__init__(position_frame, stage_control_tab, *args, **kwargs)
        
        # Formatting
        Grid.columnconfigure(position_frame, 'all', weight=1)
        Grid.rowconfigure(position_frame, 'all', weight=1)

        #Creating each entry frame for a label and entry
        position_frame.inputs = {}
        entry_names = ['x', 'y', 'z', 'theta', 'f']
        entry_labels = ['X', 'Y', 'Z', "\N{Greek Capital Theta Symbol}", 'F']       

        # entries
        for i in range(len(entry_names)):
            position_frame.inputs[entry_names[i]] = LabelInput(parent=position_frame,
                                                            label=entry_labels[i],
                                                            input_class=ValidatedEntry,
                                                            input_var=DoubleVar(),
                                                            input_args={'required': True, 'precision': 0.1}
                                                            )
            position_frame.inputs[entry_names[i]].grid(row=0, column=i, pady=1, padx=15)



       

        """
<<<<<<< HEAD
        Grid for frames
                1   2   3   4   5
        x is 1
        y is 2
        z is 3
        theta is 4
        focus is 5
        """
    def get_widgets(position_frame):
        return position_frame.inputs

    def get_variables(position_frame):
        variables = {}
        for name in position_frame.inputs:
            variables[name] = position_frame.inputs[name].get_variable()
        return variables
class min_position_frame(ttk.Frame):
    def __init__(position_frame, minimized_control, *args, **kwargs):

        #Init Frame
        ttk.Frame.__init__(position_frame, minimized_control, *args, **kwargs)
        
        # Formatting
        Grid.columnconfigure(position_frame, 'all', weight=1)
        Grid.rowconfigure(position_frame, 'all', weight=1)

        #Creating each entry frame for a label and entry
        position_frame.inputs = {}
        entry_names = ['x', 'y', 'z', 'theta', 'f']
        entry_labels = ['X', 'Y', 'Z', "\N{Greek Capital Theta Symbol}", 'F']       

        # entries
        for i in range(len(entry_names)):
            position_frame.inputs[entry_names[i]] = LabelInput(parent=position_frame,
                                                            label=entry_labels[i],
                                                            input_class=ValidatedEntry,
                                                            input_var=minimized_control.note3.stage_control_tab.position_frame.inputs[entry_names[i]].get_variable(),
                                                            input_args={'required': True, 'precision': 0.1}
                                                            )
            position_frame.inputs[entry_names[i]].grid(row=i, column=0, pady=1, padx=15)



       

        '''
=======
>>>>>>> 6c5147bf
        Grid for frames

            1
            2
            3
            4
            5

        x is 1
        y is 2
        z is 3
        theta is 4
        focus is 5
        """
    def get_widgets(position_frame):
        return position_frame.inputs

    def get_variables(position_frame):
        variables = {}
        for name in position_frame.inputs:
            variables[name] = position_frame.inputs[name].get_variable()
        return variables<|MERGE_RESOLUTION|>--- conflicted
+++ resolved
@@ -74,7 +74,6 @@
        
 
         """
-<<<<<<< HEAD
         Grid for frames
                 1   2   3   4   5
         x is 1
@@ -120,9 +119,7 @@
 
        
 
-        '''
-=======
->>>>>>> 6c5147bf
+        """
         Grid for frames
 
             1
