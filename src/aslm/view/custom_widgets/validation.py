--- conflicted
+++ resolved
@@ -275,13 +275,10 @@
         if value > int(max_val):
             self.error.set('Value is too high (max {})'.format(max_val))
 
-<<<<<<< HEAD
         # If input is valid on focusout add to history of widget
         if valid:
             self.add_history(event)
 
-=======
->>>>>>> 50fe1977
         return valid
     
     # Gets current value of widget and if focus_update_var is present it sets it to the same value
