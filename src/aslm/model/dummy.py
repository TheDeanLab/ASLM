# Copyright (c) 2021-2022  The University of Texas Southwestern Medical Center.
# All rights reserved.

# Redistribution and use in source and binary forms, with or without
# modification, are permitted for academic and research use only (subject to the
# limitations in the disclaimer below) provided that the following conditions are met:

#      * Redistributions of source code must retain the above copyright notice,
#      this list of conditions and the following disclaimer.

#      * Redistributions in binary form must reproduce the above copyright
#      notice, this list of conditions and the following disclaimer in the
#      documentation and/or other materials provided with the distribution.

#      * Neither the name of the copyright holders nor the names of its
#      contributors may be used to endorse or promote products derived from this
#      software without specific prior written permission.

# NO EXPRESS OR IMPLIED LICENSES TO ANY PARTY'S PATENT RIGHTS ARE GRANTED BY
# THIS LICENSE. THIS SOFTWARE IS PROVIDED BY THE COPYRIGHT HOLDERS AND
# CONTRIBUTORS "AS IS" AND ANY EXPRESS OR IMPLIED WARRANTIES, INCLUDING, BUT NOT
# LIMITED TO, THE IMPLIED WARRANTIES OF MERCHANTABILITY AND FITNESS FOR A
# PARTICULAR PURPOSE ARE DISCLAIMED. IN NO EVENT SHALL THE COPYRIGHT HOLDER OR
# CONTRIBUTORS BE LIABLE FOR ANY DIRECT, INDIRECT, INCIDENTAL, SPECIAL,
# EXEMPLARY, OR CONSEQUENTIAL DAMAGES (INCLUDING, BUT NOT LIMITED TO,
# PROCUREMENT OF SUBSTITUTE GOODS OR SERVICES; LOSS OF USE, DATA, OR PROFITS; OR
# BUSINESS INTERRUPTION) HOWEVER CAUSED AND ON ANY THEORY OF LIABILITY, WHETHER
# IN CONTRACT, STRICT LIABILITY, OR TORT (INCLUDING NEGLIGENCE OR OTHERWISE)
# ARISING IN ANY WAY OUT OF THE USE OF THIS SOFTWARE, EVEN IF ADVISED OF THE
# POSSIBILITY OF SUCH DAMAGE.

from pathlib import Path
import multiprocessing as mp
from multiprocessing import Manager
import threading
import time

# Third Party Imports
import numpy as np
import random

# Local Imports
from aslm.config.config import (
    load_configs,
    verify_experiment_config,
    verify_waveform_constants,
)
from aslm.model.devices.camera.camera_synthetic import (
    SyntheticCamera,
    SyntheticCameraController,
)
from aslm.model.features.feature_container import (
    load_features,
)


class DummyController:
    """Dummy Controller"""

    def __init__(self, view):
        """Initialize the Dummy controller.

        Parameters
        ----------
        view : DummyView
            The view to be controlled by this controller.



        Example
        -------
        >>> controller = DummyController(view)
        """
        from aslm.controller.configuration_controller import ConfigurationController
        from aslm.controller.sub_controllers import MenuController

        #: dict: The configuration dictionary.
        self.configuration = DummyModel().configuration
        #: list: The list of commands.
        self.commands = []
        #: DummyView: The view to be controlled by this controller.
        self.view = view
        #: ConfigurationController: The configuration controller.
        self.configuration_controller = ConfigurationController(self.configuration)
<<<<<<< HEAD
        #: dict: The stage positions.
=======
        self.menu_controller = MenuController(view=self.view, parent_controller=self)
>>>>>>> 82ed94c4
        self.stage_pos = {}
        #: dict: The stage offset positions.
        self.off_stage_pos = {}
        base_directory = Path.joinpath(Path(__file__).resolve().parent.parent)
        configuration_directory = Path.joinpath(base_directory, "config")
        self.waveform_constants_path = Path.joinpath(
            configuration_directory, "waveform_constants.yml"
        )

    def execute(self, str, sec=None, *args):
        """Execute a command.

        Appends commands sent via execute,
        first element is oldest command/first to pop off


        Parameters
        ----------
        str : str
            The command to be executed.
        sec : float
            The time to wait before executing the command.

        Example
        -------
        >>> controller.execute('move_stage', 1)
        """

        self.commands.append(str)
        if sec is not None:
            self.commands.append(sec)

        if str == "get_stage_position":
            self.stage_pos["x"] = int(random.random())
            self.stage_pos["y"] = int(random.random())
            return self.stage_pos

    def pop(self):
        """Pop the oldest command.

        Use this method in testing code to grab the next command.

        Returns
        -------
        str
            The oldest command.

        Example
        -------
        >>> controller.pop()
        """

        if len(self.commands) > 0:
            return self.commands.pop(0)
        else:
            return "Empty command list"

    def clear(self):
        """Clear command list"""
        self.commands = []


class DummyModel:
    """Dummy Model - This class is used to test the controller and view."""

    def __init__(self):
        """Initialize the Dummy model."""
        # Set up the model, experiment, waveform dictionaries
        base_directory = Path(__file__).resolve().parent.parent
        configuration_directory = Path.joinpath(base_directory, "config")

        config = Path.joinpath(configuration_directory, "configuration.yaml")
        experiment = Path.joinpath(configuration_directory, "experiment.yml")
        waveform_constants = Path.joinpath(
            configuration_directory, "waveform_constants.yml"
        )

        #: Manager: The manager.
        self.manager = Manager()
        #: dict: The configuration dictionary.
        self.configuration = load_configs(
            self.manager,
            configuration=config,
            experiment=experiment,
            waveform_constants=waveform_constants,
        )

        verify_experiment_config(self.manager, self.configuration)
        verify_waveform_constants(self.manager, self.configuration)

        #: DummyDevice: The device.
        self.device = DummyDevice()
        #: Pipe: The pipe for sending signals.
        self.signal_pipe, self.data_pipe = None, None
        #: DummyMicroscope: The microscope.
        self.active_microscope = DummyMicroscope(
            "Mesoscale", self.configuration, devices_dict={}, is_synthetic=True
        )
        #: Object: The signal container.
        self.signal_container = None
        #: Object: The data container.
        self.data_container = None
        #: Thread: The signal thread.
        self.signal_thread = None
        #: Thread: The data thread.
        self.data_thread = None

        #: bool: The flag for stopping the model.
        self.stop_flag = False
        #: int: The frame id.
        self.frame_id = 0  # signal_num
        #: list: The list of data.
        self.data = []
        #: list: The list of signal records.
        self.signal_records = []
        #: list: The list of data records.
        self.data_records = []
        #: int: The image width.
        self.img_width = int(
            self.configuration["experiment"]["CameraParameters"]["x_pixels"]
        )
        #: int: The image height.
        self.img_height = int(
            self.configuration["experiment"]["CameraParameters"]["y_pixels"]
        )
        #: int: The number of frames in the data buffer.
        self.number_of_frames = 10
        #: ndarray: The data buffer.
        self.data_buffer = np.zeros(
            (self.number_of_frames, self.img_width, self.img_height)
        )
        #: ndarray: The data buffer positions.
        self.data_buffer_positions = np.zeros(
            shape=(self.number_of_frames, 5), dtype=float
        )  # z-index, x, y, z, theta, f
        #: dict: The camera dictionary.
        self.camera = {}
        #: str: The active microscope name.
        self.active_microscope_name = self.configuration["experiment"][
            "MicroscopeState"
        ]["microscope_name"]
        for k in self.configuration["configuration"]["microscopes"].keys():
            self.camera[k] = SyntheticCamera(
                self.active_microscope_name,
                SyntheticCameraController(),
                self.configuration,
            )
            self.camera[k].initialize_image_series(
                self.data_buffer, self.number_of_frames
            )

    def signal_func(self):
        """Perform signal-related functionality.

        This method is responsible for signal processing operations. It resets the
        signal container and continues processing signals until the end flag is set.
        During each iteration, it runs the signal container and communicates with
        a separate process using a signal pipe. The `frame_id` is incremented after
        each signal processing step.

        Note
        ----
        - The function utilizes a signal container and a signal pipe for communication.
        - It terminates when the `end_flag` is set and sends a "shutdown" signal.

        """

        self.signal_container.reset()
        while not self.signal_container.end_flag:
            if self.signal_container:
                self.signal_container.run()

            self.signal_pipe.send("signal")
            self.signal_pipe.recv()

            if self.signal_container:
                self.signal_container.run(wait_response=True)

            self.frame_id += 1  # signal_num

        self.signal_pipe.send("shutdown")

        self.stop_flag = True

    def data_func(self):
        """The function responsible for sending and processing data.

        This method continuously sends data requests using a data pipe and receives
        corresponding frame IDs. It appends the received frame IDs to the data storage
        and runs data processing operations if a data container is available.



        Notes
        -----
        - The function operates in a loop until the `stop_flag` is set.
        - It communicates with a separate process using a data pipe for data retrieval.
        - Received frame IDs are appended to the data storage and processed if
        applicable.
        - The method terminates by sending a "shutdown" signal.

        """
        while not self.stop_flag:
            self.data_pipe.send("getData")
            frame_ids = self.data_pipe.recv()
            print("receive: ", frame_ids)
            if not frame_ids:
                continue

            self.data.append(frame_ids)

            if self.data_container:
                self.data_container.run(frame_ids)
        self.data_pipe.send("shutdown")

    def start(self, feature_list):
        """Start the model.

        Parameters
        ----------
        feature_list : list
            The list of features to be used.

        Returns
        -------
        bool
            True if the model is started successfully, False otherwise.

        Example
        -------
        >>> model.start(['signal', 'data'])
        """

        if feature_list is None:
            return False
        self.data = []
        self.signal_records = []
        self.data_records = []
        self.stop_flag = False
        self.frame_id = 0  # signal_num

        self.signal_pipe, self.data_pipe = self.device.setup()

        self.signal_container, self.data_container = load_features(self, feature_list)
        self.signal_thread = threading.Thread(target=self.signal_func, name="signal")
        self.data_thread = threading.Thread(target=self.data_func, name="data")
        self.signal_thread.start()
        self.data_thread.start()

        self.signal_thread.join()
        self.stop_flag = True
        self.data_thread.join()

        return True


class DummyDevice:
    """Dummy Device - class is used to test the controller and view."""

    def __init__(self, timecost=0.2):
        """Initialize the Dummy device.

        Parameters
        ----------
        timecost : float
            The time cost for generating a message.
        """

        #: int: The message count.
        self.msg_count = mp.Value("i", 0)
        #: int: The sendout message count.
        self.sendout_msg_count = 0
        #: Pipe: The pipe for sending signals.
        self.out_port = None
        #: Pipe: The pipe for receiving signals.
        self.in_port = None
        #: float: The time cost for generating a message.
        self.timecost = timecost
        #: bool: The flag for stopping the device.
        self.stop_flag = False

    def setup(self):
        """Set up the pipes.

        Returns
        -------
        Pipe
            The pipe for sending signals.
        Pipe
            The pipe for receiving signals.

        Example
        -------
        >>> device.setup()
        """

        signalPort, self.in_port = mp.Pipe()
        dataPort, self.out_port = mp.Pipe()
        in_process = mp.Process(target=self.listen)
        out_process = mp.Process(target=self.sendout)
        in_process.start()
        out_process.start()

        self.sendout_msg_count = 0
        self.msg_count.value = 0
        self.stop_flag = False

        return signalPort, dataPort

    def generate_message(self):
        """Generate a message.

        Example
        -------
        >>> device.generate_message()
        """

        time.sleep(self.timecost)
        self.msg_count.value += 1

    def clear(self):
        """Clear the pipes.

        Example
        -------
        >>> device.clear()
        """
        self.msg_count.value = 0

    def listen(self):
        """Listen to the pipe.

        Example
        -------
        >>> device.listen()
        """
        while not self.stop_flag:
            signal = self.in_port.recv()
            if signal == "shutdown":
                self.stop_flag = True
                self.in_port.close()
                break
            self.generate_message()
            self.in_port.send("done")

    def sendout(self, timeout=100):
        """Send out the message.

        Parameters
        ----------
        timeout : int
            The timeout for sending out the message.

        Example
        -------
        >>> device.sendout()
        """
        while not self.stop_flag:
            msg = self.out_port.recv()
            if msg == "shutdown":
                self.out_port.close()
                break
            c = 0
            while self.msg_count.value == self.sendout_msg_count and c < timeout:
                time.sleep(0.01)
                c += 1
            self.out_port.send(
                list(range(self.sendout_msg_count, self.msg_count.value))
            )
            self.sendout_msg_count = self.msg_count.value


class DummyMicroscope:
    """Dummy Microscope - Class is used to test the controller and view."""

    def __init__(self, name, configuration, devices_dict, is_synthetic=False):
        """Initialize the Dummy microscope.

        Parameters
        ----------
        name : str
            The microscope name.
        configuration : dict
            The configuration dictionary.
        devices_dict : dict
            The dictionary of devices.
        is_synthetic : bool
            The flag for using a synthetic microscope.
        """
        #: str: The microscope name.
        self.microscope_name = name
        #: dict: The configuration dictionary.
        self.configuration = configuration
        #: np.ndarray: The data buffer.
        self.data_buffer = None
        #: dict: The stage dictionary.
        self.stages = {}
        #: dict: The lasers dictionary.
        self.lasers = {}
        #: dict: The galvo dictionary.
        self.galvo = {}
        #: dict: The DAQ dictionary.
        self.daq = devices_dict.get("daq", None)
        #: int: The current channel.
        self.current_channel = 0

    def calculate_exposure_sweep_times(self, readout_time=0):
        """Get the exposure and sweep times for all channels.

        Parameters
        ----------
        readout_time : float
            Readout time of the camera (seconds) if we are operating the camera in
            Normal mode, otherwise -1.

        Returns
        -------
        dict
            The dictionary of exposure times.
        dict
            The dictionary of sweep times.
        """
        exposure_times = {}
        sweep_times = {}
        microscope_state = self.configuration["experiment"]["MicroscopeState"]
        zoom = microscope_state["zoom"]
        waveform_constants = self.configuration["waveform_constants"]
        camera_delay_percent = self.configuration["configuration"]["microscopes"][
            self.microscope_name
        ]["camera"]["delay_percent"]
        remote_focus_ramp_falling = self.configuration["configuration"]["microscopes"][
            self.microscope_name
        ]["remote_focus_device"]["ramp_falling_percent"]

        duty_cycle_wait_duration = (
            float(
                self.configuration["waveform_constants"]
                .get("other_constants", {})
                .get("remote_focus_settle_duration", 0)
            )
            / 1000
        )
        for channel_key in microscope_state["channels"].keys():
            channel = microscope_state["channels"][channel_key]
            if channel["is_selected"] is True:
                exposure_time = channel["camera_exposure_time"] / 1000

                sweep_time = (
                    exposure_time
                    + exposure_time
                    * (camera_delay_percent + remote_focus_ramp_falling)
                    / 100
                )
                if readout_time > 0:
                    # This addresses the dovetail nature of the camera readout in normal
                    # mode. The camera reads middle out, and the delay in start of the
                    # last lines compared to the first lines causes the exposure to be
                    # net longer than exposure_time. This helps the galvo keep sweeping
                    # for the full camera exposure time.
                    sweep_time += readout_time  # we could set it to 0.14 instead of
                    # 0.16384 according to the test

                ps = float(
                    waveform_constants["remote_focus_constants"][self.microscope_name][
                        zoom
                    ][channel["laser"]].get("percent_smoothing", 0.0)
                )
                if ps > 0:
                    sweep_time = (1 + ps / 100) * sweep_time

                sweep_time += duty_cycle_wait_duration

                exposure_times[channel_key] = exposure_time
                sweep_times[channel_key] = sweep_time

        return exposure_times, sweep_times<|MERGE_RESOLUTION|>--- conflicted
+++ resolved
@@ -82,11 +82,9 @@
         self.view = view
         #: ConfigurationController: The configuration controller.
         self.configuration_controller = ConfigurationController(self.configuration)
-<<<<<<< HEAD
+        #: MenuController: The menu controller.
+        self.menu_controller = MenuController(view=self.view, parent_controller=self)
         #: dict: The stage positions.
-=======
-        self.menu_controller = MenuController(view=self.view, parent_controller=self)
->>>>>>> 82ed94c4
         self.stage_pos = {}
         #: dict: The stage offset positions.
         self.off_stage_pos = {}
