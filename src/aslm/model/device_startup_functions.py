--- conflicted
+++ resolved
@@ -103,6 +103,7 @@
 
     return val
 
+
 def load_dichroic_connection(configuration, is_synthetic=False):
     """Initializes the dichroic controller api class.
 
@@ -130,7 +131,10 @@
         dichroic_type = configuration["configuration"]["hardware"]["dichroic"]["type"]
 
     # Load the device connection.
-    if dichroic_type.lower() == "syntheticdichroic" or dichroic_type.lower() == "synthetic":
+    if (
+        dichroic_type.lower() == "syntheticdichroic"
+        or dichroic_type.lower() == "synthetic"
+    ):
         return DummyDeviceConnection()
 
     elif dichroic_type == "ASI" and platform.system() == "Windows":
@@ -139,6 +143,7 @@
         from aslm.model.devices.dichroic.dichroic_asi import (
             build_ASI_dichroic_connection,
         )
+
         device_info = configuration["configuration"]["hardware"]["dichroic"]
 
         tiger_controller = auto_redial(
@@ -151,7 +156,9 @@
         device_not_found("Dichroic", dichroic_type)
 
 
-def start_dichroic(microscope_name, device_connection, configuration, is_synthetic=False):
+def start_dichroic(
+    microscope_name, device_connection, configuration, is_synthetic=False
+):
     """Initializes the dichroic class.
 
     Parameters
@@ -187,10 +194,15 @@
 
     if dichroic_type == "ASI":
         from aslm.model.devices.dichroic.dichroic_asi import DichroicASI
+
         return DichroicASI(microscope_name, device_connection, configuration)
 
-    elif dichroic_type.lower() == "syntheticdichroic" or dichroic_type.lower() == "synthetic":
+    elif (
+        dichroic_type.lower() == "syntheticdichroic"
+        or dichroic_type.lower() == "synthetic"
+    ):
         from aslm.model.devices.dichroic.dichroic_synthetic import SyntheticDichroic
+
         return SyntheticDichroic(microscope_name, device_connection, configuration)
 
     else:
@@ -246,11 +258,6 @@
             from pyvcam.camera import Camera
 
             pvc.init_pvcam()
-<<<<<<< HEAD
-            camera_names = Camera.get_available_camera_names()
-=======
-            # camera_names = Camera.get_available_camera_names()
->>>>>>> 0964e648
             camera_toopen = Camera.select_camera(camera_connection)
             camera_toopen.open()
             return camera_toopen
@@ -1082,17 +1089,21 @@
     if "dichroic" in configuration["configuration"]["hardware"].keys():
         devices["dichroic"] = {}
         device = configuration["configuration"]["hardware"]["dichroic"]
-        filter_wheel = configuration["configuration"]["hardware"]["filter_wheel"].get("type", None)
+        filter_wheel = configuration["configuration"]["hardware"]["filter_wheel"].get(
+            "type", None
+        )
 
         if (filter_wheel == "ASI") and (device["type"] == "ASI"):
             # Devices share a common controller.
-            devices["dichroic"][device["type"]] = devices["filter_wheel"][device["type"]]
+            devices["dichroic"][device["type"]] = devices["filter_wheel"][
+                device["type"]
+            ]
 
         else:
             # No common controller exists. Must create new device connection.
             devices["dichroic"][device["type"]] = load_dichroic_connection(
                 configuration, is_synthetic
-        )
+            )
 
     # load zoom
     if "zoom" in configuration["configuration"]["hardware"].keys():
