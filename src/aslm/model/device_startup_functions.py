--- conflicted
+++ resolved
@@ -42,7 +42,7 @@
  
 # Local Imports
 from aslm.tools.common_functions import build_ref_name
-import aslm.model.devices.APIs.hamamatsu.HamamatsuAPI as HamamatsuController
+# import aslm.model.devices.APIs.hamamatsu.HamamatsuAPI as HamamatsuController
 
 # Logger Setup
 p = __name__.split(".")[1]
@@ -119,42 +119,24 @@
     """
 
     if is_synthetic:
-<<<<<<< HEAD
-        camera_type = 'SyntheticCamera'
-    else:
-        camera_type = configuration['configuration']['hardware']['camera'][camera_id]['type']
-
-    if camera_type == 'HamamatsuOrca':
+        cam_type = 'SyntheticCamera'
+    else:
+        cam_type = configuration['configuration']['hardware']['camera'][camera_id]['type']
+
+    if cam_type == 'HamamatsuOrca':
         # Locally Import Hamamatsu API and Initialize Camera Controller
-        # HamamatsuController = importlib.import_module('aslm.model.devices.APIs.hamamatsu.HamamatsuAPI')
-        camera_id = configuration['configuration']['hardware']['camera'][camera_id]['id'] # SN might not be in order...
-        return auto_redial(HamamatsuController.DCAM, (camera_id,), exception=Exception)
-    elif camera_type == 'SyntheticCamera':
-=======
-        cam_type = "SyntheticCamera"
-    else:
-        cam_type = configuration["configuration"]["hardware"]["camera"][camera_id][
-            "type"
-        ]
-
-    if cam_type == "HamamatsuOrca":
-        # Locally Import Hamamatsu API and Initialize Camera Controller
-        HamamatsuController = importlib.import_module(
-            "aslm.model.devices.APIs.hamamatsu.HamamatsuAPI"
-        )
+        HamamatsuController = importlib.import_module('aslm.model.devices.APIs.hamamatsu.HamamatsuAPI')
+        
+        # TODO: Cameras are loaded in arbitrary order. Explicitly define camera ID in configuration.yaml.
+        #       Remove if not going with the camera ListProxy method.
+        camera_id = configuration['configuration']['hardware']['camera'][camera_id]['id']
+        
         return auto_redial(HamamatsuController.DCAM, (camera_id,), exception=Exception)
     elif cam_type.lower() == "syntheticcamera" or cam_type.lower() == "synthetic":
->>>>>>> b99b2ec6
         from aslm.model.devices.camera.camera_synthetic import SyntheticCameraController
-
         return SyntheticCameraController()
     else:
-<<<<<<< HEAD
-        device_not_found('camera', camera_id, camera_type)
-=======
         device_not_found("camera", camera_id, cam_type)
-
->>>>>>> b99b2ec6
 
 def start_camera(microscope_name, device_connection, configuration, id=0, is_synthetic=False):
     r"""Initializes the camera class.
@@ -176,15 +158,9 @@
         Camera class.
     """
     if device_connection is None:
-<<<<<<< HEAD
         device_not_found(microscope_name, 'camera')
     
     device_config = configuration['configuration']['microscopes'][microscope_name]['camera']['hardware']
-    print('---- In start_camera() -----')
-    for camera_dict in device_config:
-        for key, val in zip(camera_dict.keys(), camera_dict.values()):
-            print(f'{key}: {val}')
-
     if is_synthetic:
         camera_type = 'SyntheticCamera'
     elif type(device_config) == ListProxy:
@@ -193,35 +169,13 @@
         camera_type = device_config['type']    
     
     if camera_type == 'HamamatsuOrca':
-=======
-        device_not_found(microscope_name, "camera")
-
-    if is_synthetic:
-        cam_type = "SyntheticCamera"
-    else:
-        cam_type = configuration["configuration"]["microscopes"][microscope_name][
-            "camera"
-        ]["hardware"]["type"]
-
-    if cam_type == "HamamatsuOrca":
->>>>>>> b99b2ec6
         from aslm.model.devices.camera.camera_hamamatsu import HamamatsuOrca
-
         return HamamatsuOrca(microscope_name, device_connection, configuration)
-<<<<<<< HEAD
-    elif camera_type == 'SyntheticCamera':
-=======
-    elif cam_type.lower() == "syntheticcamera" or cam_type.lower() == "synthetic":
->>>>>>> b99b2ec6
+    elif camera_type.lower() == "syntheticcamera" or camera_type.lower() == "synthetic":
         from aslm.model.devices.camera.camera_synthetic import SyntheticCamera
-
         return SyntheticCamera(microscope_name, device_connection, configuration)
     else:
-<<<<<<< HEAD
         device_not_found(microscope_name, 'camera', camera_type)
-=======
-        device_not_found(microscope_name, "camera", cam_type)
->>>>>>> b99b2ec6
 
 def load_mirror(configuration, is_synthetic=False):
     r"""Initializes the deformable mirror class on a dedicated thread.
@@ -387,7 +341,7 @@
             stage_devices.append(DummyDeviceConnection())
 
         elif (
-            stage_type.lower() == "syntheticstage" or device_type.lower() == "synthetic"
+            stage_type.lower() == "syntheticstage" or stage_type.lower() == "synthetic"
         ):
             stage_devices.append(DummyDeviceConnection())
 
@@ -879,20 +833,6 @@
 def load_devices(configuration, is_synthetic=False) -> dict:
     devices = {}
     # load camera
-<<<<<<< HEAD
-    if 'camera' in configuration['configuration']['hardware'].keys():
-        devices['camera'] = {}
-        for i, device in enumerate(configuration['configuration']['hardware']['camera']):
-            device_ref_name = build_ref_name('_', device['type'], device['serial_number'])
-            devices['camera'][device_ref_name] = load_camera_connection(configuration, i, is_synthetic)
-
-    # load mirror
-    if 'mirror' in configuration['configuration']['hardware'].keys():
-        devices['mirror'] = {}
-        device = configuration['configuration']['hardware']['mirror']
-        device_ref_name = build_ref_name('_', device['type'])
-        devices['mirror'][device_ref_name] = load_mirror(configuration, is_synthetic)
-=======
     if "camera" in configuration["configuration"]["hardware"].keys():
         devices["camera"] = {}
         for id, device in enumerate(
@@ -904,7 +844,13 @@
             devices["camera"][device_ref_name] = load_camera_connection(
                 configuration, id, is_synthetic
             )
->>>>>>> b99b2ec6
+
+    # load mirror
+    if 'mirror' in configuration['configuration']['hardware'].keys():
+        devices['mirror'] = {}
+        device = configuration['configuration']['hardware']['mirror']
+        device_ref_name = build_ref_name('_', device['type'])
+        devices['mirror'][device_ref_name] = load_mirror(configuration, is_synthetic)
 
     # load filter wheel
     if "filter_wheel" in configuration["configuration"]["hardware"].keys():
