# Copyright (c) 2021-2022  The University of Texas Southwestern Medical Center.
# All rights reserved.

# Redistribution and use in source and binary forms, with or without
# modification, are permitted for academic and research use only (subject to the limitations in the disclaimer below)
# provided that the following conditions are met:

#      * Redistributions of source code must retain the above copyright notice,
#      this list of conditions and the following disclaimer.

#      * Redistributions in binary form must reproduce the above copyright
#      notice, this list of conditions and the following disclaimer in the
#      documentation and/or other materials provided with the distribution.

#      * Neither the name of the copyright holders nor the names of its
#      contributors may be used to endorse or promote products derived from this
#      software without specific prior written permission.

# NO EXPRESS OR IMPLIED LICENSES TO ANY PARTY'S PATENT RIGHTS ARE GRANTED BY
# THIS LICENSE. THIS SOFTWARE IS PROVIDED BY THE COPYRIGHT HOLDERS AND
# CONTRIBUTORS "AS IS" AND ANY EXPRESS OR IMPLIED WARRANTIES, INCLUDING, BUT NOT
# LIMITED TO, THE IMPLIED WARRANTIES OF MERCHANTABILITY AND FITNESS FOR A
# PARTICULAR PURPOSE ARE DISCLAIMED. IN NO EVENT SHALL THE COPYRIGHT HOLDER OR
# CONTRIBUTORS BE LIABLE FOR ANY DIRECT, INDIRECT, INCIDENTAL, SPECIAL,
# EXEMPLARY, OR CONSEQUENTIAL DAMAGES (INCLUDING, BUT NOT LIMITED TO,
# PROCUREMENT OF SUBSTITUTE GOODS OR SERVICES; LOSS OF USE, DATA, OR PROFITS; OR
# BUSINESS INTERRUPTION) HOWEVER CAUSED AND ON ANY THEORY OF LIABILITY, WHETHER
# IN CONTRACT, STRICT LIABILITY, OR TORT (INCLUDING NEGLIGENCE OR OTHERWISE)
# ARISING IN ANY WAY OUT OF THE USE OF THIS SOFTWARE, EVEN IF ADVISED OF THE
# POSSIBILITY OF SUCH DAMAGE.

#  Standard Imports
import os
import logging
from typing import Optional

# Local Imports
from aslm.tools import xml_tools

from multiprocessing.managers import DictProxy

# Logger Setup
p = __name__.split(".")[1]
logger = logging.getLogger(p)


class Metadata:
    def __init__(self) -> None:
        """
        Store and convert internal representation of metadata (configuration, experiment, etc.)
        to alternative file types.

        Concept and some of the code borrowed from python-microscopy
        (https://github.com/python-microscopy/python-microscopy/).
        """
        self._configuration = None
        self.dx, self.dy, self.dz = 1, 1, 1  # pixel sizes (um)
        self.dt = 1  # time displacement (s)
        self.dc = 1  # step size between channels, should always be 1
        self._order = "XYCZT"
        self._per_stack = True
        self._multiposition = False

        # shape
        self.shape_x, self.shape_y, self.shape_z, self.shape_t, self.shape_c = (
            1,
            1,
            1,
            1,
            1,
        )
        self.positions = 1

        self.active_microscope = None

    @property
    def configuration(self) -> Optional[DictProxy]:
        return self._configuration

    @configuration.setter
    def configuration(self, configuration: DictProxy) -> None:
        self._configuration = configuration
        self.set_from_configuration_experiment()

    @property
    def per_stack(self) -> bool:
        return self._per_stack

    def set_from_configuration_experiment(self) -> None:
        if (
            self.configuration.get("experiment") is not None
            and self.configuration.get("configuration") is not None
        ):
            self.active_microscope = self.configuration["experiment"][
                "MicroscopeState"
            ]["microscope_name"]
            self.set_shape_from_configuration_experiment()
            self.set_stack_order_from_configuration_experiment()

    def set_shape_from_configuration_experiment(self) -> None:
<<<<<<< HEAD
        microscope_state = self.configuration['experiment']['MicroscopeState']
        zoom = microscope_state['zoom']
        pixel_size = float(self.configuration['configuration']['microscopes'][self.active_microscope]['zoom']['pixel_size'][zoom])
        self.dx, self.dy = pixel_size, pixel_size
        self.dz = float(microscope_state['step_size'])
        self.dt = float(microscope_state['timepoint_interval'])

        self.shape_x = int(self.configuration['experiment']['CameraParameters']['x_pixels'])
        self.shape_y = int(self.configuration['experiment']['CameraParameters']['y_pixels'])
        if (microscope_state['image_mode'] == 'z-stack'):
            self.shape_z = int(microscope_state['number_z_steps'])
        elif (microscope_state['image_mode'] == 'confocal-projection'):
            self.shape_z = int(microscope_state['n_plane'])
        else:
            self.shape_z = 1
        self.shape_t = int(microscope_state['timepoints'])
        self.shape_c = sum([v['is_selected'] == True for k, v in microscope_state['channels'].items()])

        self._multiposition = microscope_state['is_multiposition']
=======
        zoom = self.configuration["experiment"]["MicroscopeState"]["zoom"]
        pixel_size = float(
            self.configuration["configuration"]["microscopes"][self.active_microscope][
                "zoom"
            ]["pixel_size"][zoom]
        )
        self.dx, self.dy = pixel_size, pixel_size
        self.dz = float(
            self.configuration["experiment"]["MicroscopeState"]["step_size"]
        )
        self.dt = float(
            self.configuration["experiment"]["MicroscopeState"]["timepoint_interval"]
        )

        self.shape_x = int(
            self.configuration["experiment"]["CameraParameters"]["x_pixels"]
        )
        self.shape_y = int(
            self.configuration["experiment"]["CameraParameters"]["y_pixels"]
        )
        self.shape_z = (
            int(self.configuration["experiment"]["MicroscopeState"]["number_z_steps"])
            if (
                self.configuration["experiment"]["MicroscopeState"]["image_mode"]
                == "z-stack"
            )
            else 1
        )
        self.shape_t = int(
            self.configuration["experiment"]["MicroscopeState"]["timepoints"]
        )
        self.shape_c = sum(
            [
                v["is_selected"] == True
                for k, v in self.configuration["experiment"]["MicroscopeState"][
                    "channels"
                ].items()
            ]
        )

        self._multiposition = self.configuration["experiment"]["MicroscopeState"][
            "is_multiposition"
        ]
>>>>>>> b9ae0c61

        if bool(self._multiposition):
            self.positions = len(
                self.configuration["experiment"]["MultiPositions"]["stage_positions"]
            )
        else:
            self.positions = 1

    def set_stack_order_from_configuration_experiment(self) -> None:
<<<<<<< HEAD
        microscope_state = self.configuration['experiment']['MicroscopeState']
        if (microscope_state['stack_cycling_mode'] == 'per_stack') or (microscope_state['conpro_cycling_mode'] == 'per_stack'):
            self._per_stack = True
        else:
            self._per_stack = False
=======
        self._per_stack = (
            self.configuration["experiment"]["MicroscopeState"]["stack_cycling_mode"]
            == "per_stack"
        )
>>>>>>> b9ae0c61

    @property
    def voxel_size(self) -> tuple:
        """Return voxel size"""
        return (self.dx, self.dy, self.dz)

    @property
    def shape(self) -> tuple:
        """Return shape as XYCZT."""
        return (self.shape_x, self.shape_y, self.shape_c, self.shape_z, self.shape_t)


class XMLMetadata(Metadata):
    """
    This is a base class for dealing with metadata that is stored as an XML, e.g. in OME-TIFF or BigDataViewer.
    There are multiple methods for storing XML. In OME-TIFF, the XML is stored in the header of the first OME-TIFF
    file in a directory. In BigDataViewer, it is stored in a separate XML. Both have proprietary XML formats. To
    address this, we store their metadata in a nested dictionary, defined by file_type_xml_dict()
    (e.g. ome_tiff_xml_dict()) (see to_xml()). We then parse this nested dictionary into an XML file. Similarly,
    we can parse from an XML file to a nested dictionary and map these values back to our internal representation
    of metadata values (TODO: Not implemented. Will use xml_tools.parse_xml() for the first bit.)
    """

    def write_xml(
        self, file_name: str, file_type: str, root: Optional[str] = None, **kw
    ) -> None:
        """Write to XML file. Assumes we do not include the XML header in our nested metadata dictionary."""
        xml = '<?xml version="1.0" encoding="UTF-8"?>'  # XML file header
        # TODO: should os.path.basename be the default? Added this for BigDataViewer's relative path.
        xml += self.to_xml(file_type, root, file_name=os.path.basename(file_name), **kw)
        file_name = ".".join(file_name.split(".")[:-1]) + ".xml"
        with open(file_name, "w") as fp:
            fp.write(xml)

    def to_xml(self, file_type: str, root: Optional[str] = None, **kw) -> str:
        """
        Convert stored metadata to XML
        """
        xml = ""
        try:
            d = getattr(
                self, f"{file_type.lower().replace(' ','_').replace('-','_')}_xml_dict"
            )(**kw)
            xml = xml_tools.dict_to_xml(d, root)
        except AttributeError:
            logging.debug(
                f"Metadata Writer - I do not know how to export {file_type} metadata to XML."
            )
        return xml<|MERGE_RESOLUTION|>--- conflicted
+++ resolved
@@ -49,7 +49,6 @@
         """
         Store and convert internal representation of metadata (configuration, experiment, etc.)
         to alternative file types.
-
         Concept and some of the code borrowed from python-microscopy
         (https://github.com/python-microscopy/python-microscopy/).
         """
@@ -98,27 +97,6 @@
             self.set_stack_order_from_configuration_experiment()
 
     def set_shape_from_configuration_experiment(self) -> None:
-<<<<<<< HEAD
-        microscope_state = self.configuration['experiment']['MicroscopeState']
-        zoom = microscope_state['zoom']
-        pixel_size = float(self.configuration['configuration']['microscopes'][self.active_microscope]['zoom']['pixel_size'][zoom])
-        self.dx, self.dy = pixel_size, pixel_size
-        self.dz = float(microscope_state['step_size'])
-        self.dt = float(microscope_state['timepoint_interval'])
-
-        self.shape_x = int(self.configuration['experiment']['CameraParameters']['x_pixels'])
-        self.shape_y = int(self.configuration['experiment']['CameraParameters']['y_pixels'])
-        if (microscope_state['image_mode'] == 'z-stack'):
-            self.shape_z = int(microscope_state['number_z_steps'])
-        elif (microscope_state['image_mode'] == 'confocal-projection'):
-            self.shape_z = int(microscope_state['n_plane'])
-        else:
-            self.shape_z = 1
-        self.shape_t = int(microscope_state['timepoints'])
-        self.shape_c = sum([v['is_selected'] == True for k, v in microscope_state['channels'].items()])
-
-        self._multiposition = microscope_state['is_multiposition']
-=======
         zoom = self.configuration["experiment"]["MicroscopeState"]["zoom"]
         pixel_size = float(
             self.configuration["configuration"]["microscopes"][self.active_microscope][
@@ -139,14 +117,12 @@
         self.shape_y = int(
             self.configuration["experiment"]["CameraParameters"]["y_pixels"]
         )
-        self.shape_z = (
-            int(self.configuration["experiment"]["MicroscopeState"]["number_z_steps"])
-            if (
-                self.configuration["experiment"]["MicroscopeState"]["image_mode"]
-                == "z-stack"
-            )
-            else 1
-        )
+        if (self.configuration["experiment"]["MicroscopeState"]["image_mode"] == "z-stack"):
+            self.shape_z = int(self.configuration["experiment"]["MicroscopeState"]["number_z_steps"])
+        elif (self.configuration["experiment"]["MicroscopeState"]["image_mode"] == "confocal-projection"):
+            self.shape_z = int(self.configuration["experiment"]["MicroscopeState"]["n_plane"])
+        else:
+            self.shape_z = 1
         self.shape_t = int(
             self.configuration["experiment"]["MicroscopeState"]["timepoints"]
         )
@@ -162,7 +138,6 @@
         self._multiposition = self.configuration["experiment"]["MicroscopeState"][
             "is_multiposition"
         ]
->>>>>>> b9ae0c61
 
         if bool(self._multiposition):
             self.positions = len(
@@ -172,18 +147,10 @@
             self.positions = 1
 
     def set_stack_order_from_configuration_experiment(self) -> None:
-<<<<<<< HEAD
-        microscope_state = self.configuration['experiment']['MicroscopeState']
-        if (microscope_state['stack_cycling_mode'] == 'per_stack') or (microscope_state['conpro_cycling_mode'] == 'per_stack'):
-            self._per_stack = True
-        else:
-            self._per_stack = False
-=======
         self._per_stack = (
             self.configuration["experiment"]["MicroscopeState"]["stack_cycling_mode"]
-            == "per_stack"
-        )
->>>>>>> b9ae0c61
+            == "per_stack" or self.configuration["experiment"]["MicroscopeState"]["conpro_cycling_mode"] == "per_stack"
+        )
 
     @property
     def voxel_size(self) -> tuple:
