--- conflicted
+++ resolved
@@ -33,16 +33,18 @@
 import logging
 from multiprocessing.managers import ListProxy
 
-from aslm.model.device_startup_functions import (
-    start_camera,
-    start_filter_wheel,
-    start_zoom,
-    start_shutter,
-    start_remote_focus_device,
-    start_galvo,
-    start_lasers,
-    start_stage,
-)
+from aslm.model.device_startup_functions import start_stage
+
+# (
+# start_camera,
+# start_filter_wheel,
+# start_zoom,
+# start_shutter,
+# start_remote_focus_device,
+# start_galvo,
+# start_lasers,
+# start_stage,
+# )
 from aslm.tools.common_functions import build_ref_name
 
 p = __name__.split(".")[1]
@@ -50,7 +52,6 @@
 
 
 class Microscope:
-<<<<<<< HEAD
     """Microscope Class
 
     This class is used to control the microscope.
@@ -91,10 +92,11 @@
 
     """
 
-    def __init__(self, name, configuration, devices_dict, is_synthetic=False):
-=======
-    def __init__(self, name, configuration, devices_dict, is_synthetic=False, is_virtual=False):
->>>>>>> 180bd7b5
+    def __init__(
+        self, name, configuration, devices_dict, is_synthetic=False, is_virtual=False
+    ):
+
+        # Initialize microscope object
         self.microscope_name = name
         self.configuration = configuration
         self.data_buffer = None
@@ -238,7 +240,7 @@
             )
             for axis in device_config["axes"]:
                 self.stages[axis] = stage
-                self.info[f'stage_{axis}'] = device_ref_name
+                self.info[f"stage_{axis}"] = device_ref_name
 
         # connect daq and camera in synthetic mode
         if is_synthetic:
