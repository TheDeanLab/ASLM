"""
ASLM camera communication classes.

Copyright (c) 2021-2022  The University of Texas Southwestern Medical Center.
All rights reserved.

Redistribution and use in source and binary forms, with or without
modification, are permitted for academic and research use only (subject to the limitations in the disclaimer below)
provided that the following conditions are met:

     * Redistributions of source code must retain the above copyright notice,
     this list of conditions and the following disclaimer.

     * Redistributions in binary form must reproduce the above copyright
     notice, this list of conditions and the following disclaimer in the
     documentation and/or other materials provided with the distribution.

     * Neither the name of the copyright holders nor the names of its
     contributors may be used to endorse or promote products derived from this
     software without specific prior written permission.

NO EXPRESS OR IMPLIED LICENSES TO ANY PARTY'S PATENT RIGHTS ARE GRANTED BY
THIS LICENSE. THIS SOFTWARE IS PROVIDED BY THE COPYRIGHT HOLDERS AND
CONTRIBUTORS "AS IS" AND ANY EXPRESS OR IMPLIED WARRANTIES, INCLUDING, BUT NOT
LIMITED TO, THE IMPLIED WARRANTIES OF MERCHANTABILITY AND FITNESS FOR A
PARTICULAR PURPOSE ARE DISCLAIMED. IN NO EVENT SHALL THE COPYRIGHT HOLDER OR
CONTRIBUTORS BE LIABLE FOR ANY DIRECT, INDIRECT, INCIDENTAL, SPECIAL,
EXEMPLARY, OR CONSEQUENTIAL DAMAGES (INCLUDING, BUT NOT LIMITED TO,
PROCUREMENT OF SUBSTITUTE GOODS OR SERVICES; LOSS OF USE, DATA, OR PROFITS; OR
BUSINESS INTERRUPTION) HOWEVER CAUSED AND ON ANY THEORY OF LIABILITY, WHETHER
IN CONTRACT, STRICT LIABILITY, OR TORT (INCLUDING NEGLIGENCE OR OTHERWISE)
ARISING IN ANY WAY OUT OF THE USE OF THIS SOFTWARE, EVEN IF ADVISED OF THE
POSSIBILITY OF SUCH DAMAGE.
"""

#  Standard Imports
import os
import logging

# Third Party Imports
from tifffile import imsave
import zarr


# Local Imports

# Logger Setup
p = __name__.split(".")[1]
logger = logging.getLogger(p)

class ImageWriter:
    def __init__(self, model):
        self.model = model
        self.save_directory = self.model.experiment.Saving['save_directory']
        self.num_of_channels = len(self.model.experiment.MicroscopeState['channels'].keys())
        self.data_buffer = self.model.data_buffer
        self.current_time_point = 0

    def __del__(self):
        pass

    def copy_to_zarr(self, frame_ids):
        '''
        Will take in camera frames and move data fom SharedND Array into a Zarr Array.
        If there is more than one channel there will be that many frames ie if there are 3 channels selected there should be three frames.
        Making the assumption there is only one frame per channel on a single acquisition
        '''

        # Getting needed info, I am doing it in the function because i think if we do not reinit the class, save directory will be a stagnant var. If we just leave self.model = model then that ref will alwasy be up to date
<<<<<<< HEAD
=======
        save_directory = self.model.experiment.Saving['save_directory']
>>>>>>> 6308eae7
        num_of_channels = len(self.model.experiment.MicroscopeState['channels'].keys())
        data_buffer = self.model.data_buffer


        # Getting allocation parameters for zarr array
        xsize = self.model.experiment.CameraParameters['x_pixels']
        ysize = self.model.experiment.CameraParameters['y_pixels']
<<<<<<< HEAD
=======
        image_mode = self.model.experiment.MicroscopeState['image_mode']

        # Boolean flag to decide which order for saving, by stack or slice. Code is brute force to make it clear, can be sanitized if need be
        by_stack = False
        by_slice = False
        if self.model.experiment.MicroscopeState['stack_cycling_mode'] == 'per_stack':
            by_stack = True
        if self.model.experiment.MicroscopeState['stack_cycling_mode'] == 'per_z':
            by_slice = True

        # Getting amount of slices
        zslice = self.model.experiment.MicroscopeState['number_z_steps']


        # Allocate zarr array with values needed
        # X Pixel Size, Y Pixel Size, Z Slice, Channel Num, Frame ID
        # Chunks set to False as we are not currently accessing the array like the SharedNDArray just using it to write to disk and then convert
        # Numpy data type = dtype='uint16'
        z = zarr.zeros((xsize, ysize, zslice, self.num_of_channels, len(frame_ids)), chunks=False , dtype='uint16')

        # z[:,:,0,0,0] = 2D array at zslice=0, channel=0, frame=0

        # Get the currently selected channels, the order is implicit
        channels = self.experiment.MicroscopeState['channels']
        selected_channels = []
        prefix_len = len('channel_') # helps get the channel index
        for channel_key in channels:
            channel_idx = int(channel_key[prefix_len:])
            channel = channels[channel_key]

            # Put selected channels index into list
            if channel['is_selected'] is True:
                selected_channels.append(channel_idx)
        
        # Copy data to Zarr
        chan = 0
        time = 0
        slice = 0
        for idx, frame in enumerate(frame_ids):

            # Getting frame from data buffer
            img = data_buffer[frame]
            # idx can only increment thru num of channels
            idx = idx % num_of_channels

            # Save acq by the slice, incrementing thru slices and accounting for timepoints
            if by_slice:
                cur_channel = selected_channels[idx] # Gets first channel selected to start, then cycles thru chans
                if slice != zslice: # This is to check for new slice group
                    z[:, :, slice, cur_channel, time] =  img
                    if idx == num_of_channels - 1:
                        slice += 1 # Increment slice when num of channels has been pulled
                else:
                    # Once slice count equals total zslice increment time and reset slice count
                    time += 1
                    slice = 0

            # Saved by stack
            if by_stack:
                chan = chan % num_of_channels
                cur_channel = selected_channels[chan] # start at first channel
                if slice != zslice: #This now checks for new channels
                    z[:, :, slice, cur_channel, time] =  img
                    slice += 1
                else:
                    # Once slice count equals total amt of zslices, increment channel and reset slices. Check time first
                    #Check if time should be incremented
                    if chan == num_of_channels - 1:
                        time += 1
                    slice = 0
                    chan += 1
                    
                





>>>>>>> 6308eae7


        # Boolean flag to decide which order for saving, by stack or slice. Code is brute force to make it clear, can be sanitized if need be
        by_stack = False
        by_slice = False
        if self.model.experiment.MicroscopeState['stack_cycling_mode'] == 'per_stack':
            by_stack = True
        if self.model.experiment.MicroscopeState['stack_cycling_mode'] == 'per_z':
            by_slice = True

        # Getting amount of slices
        zslice = self.model.experiment.MicroscopeState['number_z_steps']

        '''
        Allocate zarr array with values needed
        X Pixel Size, Y Pixel Size, Z Slice, Channel Num, Frame ID
        Chunks set to size of each image with the corresponding addtl data
        Numpy data type = dtype='uint16'
        z[:,:,0,0,0] = 2D array at zslice=0, channel=0, frame=0
        '''
        z = zarr.zeros((xsize, ysize, zslice, self.num_of_channels, len(frame_ids)), 
                        chunks=(xsize,ysize,1,1,1) , dtype='uint16')

        # Get the currently selected channels, the order is implicit
        channels = self.model.experiment.MicroscopeState['channels']
        selected_channels = []
        prefix_len = len('channel_') # helps get the channel index
        for channel_key in channels:
            channel_idx = int(channel_key[prefix_len:])
            channel = channels[channel_key]

            # Put selected channels index into list
            if channel['is_selected'] is True:
                selected_channels.append(channel_idx)
        
        # Copy data to Zarr
        # Saving Acq By Slice
        '''
        Starts on first channel and increments with the loop. Each image is saved by slice, channel and timepoint.
        After each channel has been taken off data buffer then the slice is incremented.
        After the amount of slices set by zslice has been reached, time is then incremented.
        TODO do we need to store the actual channel number? Or just make sure that frames are in an order than channels can be interpreted?
        '''
        if by_slice:
            time = 0
            slice = 0
            chan = 0
            for idx, frame in enumerate(frame_ids):
                img = data_buffer[frame]
                chan = idx % num_of_channels
                z[:, :, slice, chan, time] = img
                if chan == num_of_channels - 1:
                    slice += 1
                if slice == zslice:
                    time += 1
                    slice = 0
        
        # Saved by stack
        '''
        Starts on first channel and increments thru loop. 
        Each increment of the loop increases the slice index.
        Once the slice has reached max count increment to next channel.
        After all channels and slices have been incremented, increase the time by one.
        '''
        if by_stack:
            time = 0
            slice = 0
            chan = 0
            for idx, frame in enumerate(frame_ids):
                image = data_buffer[frame]
                slice = idx % zslice
                z[:, :, slice, chan, time] = image
                if chan == num_of_channels - 1 and slice == zslice - 1:
                    time += 1
                    chan = 0
                elif slice == zslice - 1:
                    chan += 1
                
            

        return z # Returning zarr array for now for testing, will need to write zarr array to memory
                    
                


    def write_raw(self, image):
        pass

    def write_n5(self, image):
        pass

    def write_h5(self, image):
        pass

    def write_tiff(self, frame_ids):
        current_channel = self.model.current_channel
        for idx in frame_ids:
            image_name = self.generate_image_name(current_channel)
            imsave(os.path.join(self.save_directory, image_name), self.model.data_buffer[idx])

    def generate_image_name(self, current_channel):
        """
        #  Generates a string for the filename
        #  e.g., CH00_000000.tif
        """
        image_name = "CH0" + str(current_channel) + "_" + str(self.current_time_point).zfill(6) + ".tif"
        self.current_time_point += 1
        return image_name<|MERGE_RESOLUTION|>--- conflicted
+++ resolved
@@ -67,10 +67,6 @@
         '''
 
         # Getting needed info, I am doing it in the function because i think if we do not reinit the class, save directory will be a stagnant var. If we just leave self.model = model then that ref will alwasy be up to date
-<<<<<<< HEAD
-=======
-        save_directory = self.model.experiment.Saving['save_directory']
->>>>>>> 6308eae7
         num_of_channels = len(self.model.experiment.MicroscopeState['channels'].keys())
         data_buffer = self.model.data_buffer
 
@@ -78,87 +74,6 @@
         # Getting allocation parameters for zarr array
         xsize = self.model.experiment.CameraParameters['x_pixels']
         ysize = self.model.experiment.CameraParameters['y_pixels']
-<<<<<<< HEAD
-=======
-        image_mode = self.model.experiment.MicroscopeState['image_mode']
-
-        # Boolean flag to decide which order for saving, by stack or slice. Code is brute force to make it clear, can be sanitized if need be
-        by_stack = False
-        by_slice = False
-        if self.model.experiment.MicroscopeState['stack_cycling_mode'] == 'per_stack':
-            by_stack = True
-        if self.model.experiment.MicroscopeState['stack_cycling_mode'] == 'per_z':
-            by_slice = True
-
-        # Getting amount of slices
-        zslice = self.model.experiment.MicroscopeState['number_z_steps']
-
-
-        # Allocate zarr array with values needed
-        # X Pixel Size, Y Pixel Size, Z Slice, Channel Num, Frame ID
-        # Chunks set to False as we are not currently accessing the array like the SharedNDArray just using it to write to disk and then convert
-        # Numpy data type = dtype='uint16'
-        z = zarr.zeros((xsize, ysize, zslice, self.num_of_channels, len(frame_ids)), chunks=False , dtype='uint16')
-
-        # z[:,:,0,0,0] = 2D array at zslice=0, channel=0, frame=0
-
-        # Get the currently selected channels, the order is implicit
-        channels = self.experiment.MicroscopeState['channels']
-        selected_channels = []
-        prefix_len = len('channel_') # helps get the channel index
-        for channel_key in channels:
-            channel_idx = int(channel_key[prefix_len:])
-            channel = channels[channel_key]
-
-            # Put selected channels index into list
-            if channel['is_selected'] is True:
-                selected_channels.append(channel_idx)
-        
-        # Copy data to Zarr
-        chan = 0
-        time = 0
-        slice = 0
-        for idx, frame in enumerate(frame_ids):
-
-            # Getting frame from data buffer
-            img = data_buffer[frame]
-            # idx can only increment thru num of channels
-            idx = idx % num_of_channels
-
-            # Save acq by the slice, incrementing thru slices and accounting for timepoints
-            if by_slice:
-                cur_channel = selected_channels[idx] # Gets first channel selected to start, then cycles thru chans
-                if slice != zslice: # This is to check for new slice group
-                    z[:, :, slice, cur_channel, time] =  img
-                    if idx == num_of_channels - 1:
-                        slice += 1 # Increment slice when num of channels has been pulled
-                else:
-                    # Once slice count equals total zslice increment time and reset slice count
-                    time += 1
-                    slice = 0
-
-            # Saved by stack
-            if by_stack:
-                chan = chan % num_of_channels
-                cur_channel = selected_channels[chan] # start at first channel
-                if slice != zslice: #This now checks for new channels
-                    z[:, :, slice, cur_channel, time] =  img
-                    slice += 1
-                else:
-                    # Once slice count equals total amt of zslices, increment channel and reset slices. Check time first
-                    #Check if time should be incremented
-                    if chan == num_of_channels - 1:
-                        time += 1
-                    slice = 0
-                    chan += 1
-                    
-                
-
-
-
-
-
->>>>>>> 6308eae7
 
 
         # Boolean flag to decide which order for saving, by stack or slice. Code is brute force to make it clear, can be sanitized if need be
