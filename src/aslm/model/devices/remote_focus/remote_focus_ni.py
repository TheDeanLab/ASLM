# Copyright (c) 2021-2022  The University of Texas Southwestern Medical Center.
# All rights reserved.

# Redistribution and use in source and binary forms, with or without
# modification, are permitted for academic and research use only (subject to the
# limitations in the disclaimer below) provided that the following conditions are met:

#      * Redistributions of source code must retain the above copyright notice,
#      this list of conditions and the following disclaimer.

#      * Redistributions in binary form must reproduce the above copyright
#      notice, this list of conditions and the following disclaimer in the
#      documentation and/or other materials provided with the distribution.

#      * Neither the name of the copyright holders nor the names of its
#      contributors may be used to endorse or promote products derived from this
#      software without specific prior written permission.

# NO EXPRESS OR IMPLIED LICENSES TO ANY PARTY'S PATENT RIGHTS ARE GRANTED BY
# THIS LICENSE. THIS SOFTWARE IS PROVIDED BY THE COPYRIGHT HOLDERS AND
# CONTRIBUTORS "AS IS" AND ANY EXPRESS OR IMPLIED WARRANTIES, INCLUDING, BUT NOT
# LIMITED TO, THE IMPLIED WARRANTIES OF MERCHANTABILITY AND FITNESS FOR A
# PARTICULAR PURPOSE ARE DISCLAIMED. IN NO EVENT SHALL THE COPYRIGHT HOLDER OR
# CONTRIBUTORS BE LIABLE FOR ANY DIRECT, INDIRECT, INCIDENTAL, SPECIAL,
# EXEMPLARY, OR CONSEQUENTIAL DAMAGES (INCLUDING, BUT NOT LIMITED TO,
# PROCUREMENT OF SUBSTITUTE GOODS OR SERVICES; LOSS OF USE, DATA, OR PROFITS; OR
# BUSINESS INTERRUPTION) HOWEVER CAUSED AND ON ANY THEORY OF LIABILITY, WHETHER
# IN CONTRACT, STRICT LIABILITY, OR TORT (INCLUDING NEGLIGENCE OR OTHERWISE)
# ARISING IN ANY WAY OUT OF THE USE OF THIS SOFTWARE, EVEN IF ADVISED OF THE
# POSSIBILITY OF SUCH DAMAGE.


#  Standard Library Imports
import logging

# Third Party Imports
import nidaqmx
from nidaqmx.constants import AcquisitionType

# Local Imports
from aslm.model.devices.remote_focus.remote_focus_base import RemoteFocusBase

# # Logger Setup
p = __name__.split(".")[1]
logger = logging.getLogger(p)


class RemoteFocusNI(RemoteFocusBase):
    """RemoteFocusNI Class"""

    def __init__(self, microscope_name, device_connection, configuration):
        super().__init__(microscope_name, device_connection, configuration)

        self.task = None

        self.trigger_source = configuration["configuration"]["microscopes"][
            microscope_name
        ]["daq"]["trigger_source"]

        # self.initialize_task()

        self.daq = device_connection

    def initialize_task(self):
        # TODO: makesure the task is reusable, Or need to create and close each time.
        self.task = nidaqmx.Task()
        channel = self.device_config["hardware"]["channel"]
        self.task.ao_channels.add_ao_voltage_chan(channel)
<<<<<<< HEAD
        print(f"Initializing remote focus with sample rate {self.sample_rate} and {self.samples} samples")
        self.task.timing.cfg_samp_clk_timing(rate=self.sample_rate,
                                             sample_mode=AcquisitionType.CONTINUOUS)  # ,
                                             # samps_per_chan=self.samples)
=======
        print(
            f"Initializing remote focus with sample rate {self.sample_rate} and"
            f"{self.samples} samples"
        )
        self.task.timing.cfg_samp_clk_timing(
            rate=self.sample_rate,
            sample_mode=AcquisitionType.FINITE,
            samps_per_chan=self.samples,
        )
>>>>>>> b9ae0c61
        self.task.triggers.start_trigger.cfg_dig_edge_start_trig(self.trigger_source)

    def __del__(self):
        self.stop_task()
        self.close_task()

    def adjust(self, readout_time):
        waveform_dict = super().adjust(readout_time)

        self.daq.analog_outputs[self.device_config["hardware"]["channel"]] = {
            "sample_rate": self.sample_rate,
            "samples": self.samples,
            "trigger_source": self.trigger_source,
            "waveform": waveform_dict,
        }

        return waveform_dict

    def prepare_task(self, channel_key):
        # write waveform
        # self.task.write(self.waveform_dict[channel_key])
        pass

    def start_task(self):
        # self.task.start()
        pass

    def stop_task(self, force=False):
        # if not force:
        #     self.task.wait_until_done()
        # self.task.stop()
        pass

    def close_task(self):
        # self.task.close()
        pass<|MERGE_RESOLUTION|>--- conflicted
+++ resolved
@@ -66,22 +66,15 @@
         self.task = nidaqmx.Task()
         channel = self.device_config["hardware"]["channel"]
         self.task.ao_channels.add_ao_voltage_chan(channel)
-<<<<<<< HEAD
-        print(f"Initializing remote focus with sample rate {self.sample_rate} and {self.samples} samples")
-        self.task.timing.cfg_samp_clk_timing(rate=self.sample_rate,
-                                             sample_mode=AcquisitionType.CONTINUOUS)  # ,
-                                             # samps_per_chan=self.samples)
-=======
         print(
             f"Initializing remote focus with sample rate {self.sample_rate} and"
             f"{self.samples} samples"
         )
         self.task.timing.cfg_samp_clk_timing(
             rate=self.sample_rate,
-            sample_mode=AcquisitionType.FINITE,
+            sample_mode=AcquisitionType.FINITE,  # TODO: does it work with confocal-projection?
             samps_per_chan=self.samples,
         )
->>>>>>> b9ae0c61
         self.task.triggers.start_trigger.cfg_dig_edge_start_trig(self.trigger_source)
 
     def __del__(self):
