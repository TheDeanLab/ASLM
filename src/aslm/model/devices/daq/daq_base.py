# Copyright (c) 2021-2022  The University of Texas Southwestern Medical Center.
# All rights reserved.

# Redistribution and use in source and binary forms, with or without
# modification, are permitted for academic and research use only (subject to the
# limitations in the disclaimer below) provided that the following conditions are met:

#      * Redistributions of source code must retain the above copyright notice,
#      this list of conditions and the following disclaimer.

#      * Redistributions in binary form must reproduce the above copyright
#      notice, this list of conditions and the following disclaimer in the
#      documentation and/or other materials provided with the distribution.

#      * Neither the name of the copyright holders nor the names of its
#      contributors may be used to endorse or promote products derived from this
#      software without specific prior written permission.

# NO EXPRESS OR IMPLIED LICENSES TO ANY PARTY'S PATENT RIGHTS ARE GRANTED BY
# THIS LICENSE. THIS SOFTWARE IS PROVIDED BY THE COPYRIGHT HOLDERS AND
# CONTRIBUTORS "AS IS" AND ANY EXPRESS OR IMPLIED WARRANTIES, INCLUDING, BUT NOT
# LIMITED TO, THE IMPLIED WARRANTIES OF MERCHANTABILITY AND FITNESS FOR A
# PARTICULAR PURPOSE ARE DISCLAIMED. IN NO EVENT SHALL THE COPYRIGHT HOLDER OR
# CONTRIBUTORS BE LIABLE FOR ANY DIRECT, INDIRECT, INCIDENTAL, SPECIAL,
# EXEMPLARY, OR CONSEQUENTIAL DAMAGES (INCLUDING, BUT NOT LIMITED TO,
# PROCUREMENT OF SUBSTITUTE GOODS OR SERVICES; LOSS OF USE, DATA, OR PROFITS; OR
# BUSINESS INTERRUPTION) HOWEVER CAUSED AND ON ANY THEORY OF LIABILITY, WHETHER
# IN CONTRACT, STRICT LIABILITY, OR TORT (INCLUDING NEGLIGENCE OR OTHERWISE)
# ARISING IN ANY WAY OUT OF THE USE OF THIS SOFTWARE, EVEN IF ADVISED OF THE
# POSSIBILITY OF SUCH DAMAGE.


# Standard Imports
import logging

# Third Party Imports

# Local Imports
from aslm.model.waveforms import camera_exposure

# Logger Setup
p = __name__.split(".")[1]
logger = logging.getLogger(p)


class DAQBase:
    """Parent class for Data Acquisition (DAQ) classes.

    Attributes
    ----------
    configuration : multiprocesing.managers.DictProxy
        Global configuration of the microscope
    """

    def __init__(self, configuration):
        self.configuration = configuration
        self.waveform_constants = self.configuration["waveform_constants"]
        self.microscope_name = self.configuration["experiment"]["MicroscopeState"][
            "microscope_name"
        ]
        self.daq_parameters = self.configuration["configuration"]["microscopes"][
            self.microscope_name
        ]["daq"]

        # Initialize Variables
        self.sample_rate = self.daq_parameters["sample_rate"]
        self.sweep_time = self.daq_parameters["sweep_time"]

        # Remote Focus Parameters
        self.remote_focus_ramp_falling = {}
        for m in self.configuration["configuration"]["microscopes"].keys():
            self.remote_focus_ramp_falling[m] = self.configuration["configuration"][
                "microscopes"
            ][m]["remote_focus_device"]["ramp_falling_percent"]

        # Camera Parameters
        self.camera_delay_percent = self.configuration["configuration"]["microscopes"][
            self.microscope_name
        ]["camera"]["delay_percent"]
        self.camera_pulse_percent = self.configuration["configuration"]["microscopes"][
            self.microscope_name
        ]["camera"]["pulse_percent"]
        self.camera_high_time = self.camera_pulse_percent * 0.01 * self.sweep_time
        self.camera_delay = self.camera_delay_percent * 0.01 * self.sweep_time

        self.waveform_dict = {}
        for k in configuration["configuration"]["gui"]["channels"].keys():
            self.waveform_dict[k] = None

    def calculate_all_waveforms(self, microscope_name, readout_time):
        """Pre-calculates all waveforms necessary for the acquisition and organizes in
        a dictionary format.

        Parameters
        ----------
        microscope_name : str
            Name of the active microscope
        readout_time : float
            Readout time of the camera (seconds) if we are operating the camera in
            Normal mode, otherwise -1.

        Returns
        -------
        self.waveform_dict : dict
<<<<<<< HEAD
            Dictionary of waveforms to pass to galvo and ETL, plus a camera waveform for
            display purposes.
=======
            Dictionary of waveforms to pass to galvo and remote focus device,
            plus a camera waveform for display purposes.
>>>>>>> dc9a000d
        """
        self.waveform_dict = dict.fromkeys(self.waveform_dict, None)
        self.enable_microscope(microscope_name)

        microscope_state = self.configuration["experiment"]["MicroscopeState"]
        self.camera_delay_percent = self.configuration["configuration"]["microscopes"][
            microscope_name
        ]["camera"]["delay_percent"]
        self.sample_rate = self.configuration["configuration"]["microscopes"][
            microscope_name
        ]["daq"]["sample_rate"]

        # Iterate through the dictionary.
        for channel_key in microscope_state["channels"].keys():
            # channel includes 'is_selected', 'laser', 'filter', 'camera_exposure'...
            channel = microscope_state["channels"][channel_key]

            # Only proceed if it is enabled in the GUI
            if channel["is_selected"] is True:
                exposure_time = channel["camera_exposure_time"] / 1000
                self.sweep_time = exposure_time + exposure_time * (
                    (
                        self.camera_delay_percent
                        + self.remote_focus_ramp_falling[microscope_name]
                    )
                    / 100
                )
                if readout_time > 0:
                    # This addresses the dovetail nature of the camera readout in normal
                    # mode. The camera reads middle out, and the delay in start of the
                    # last lines compared to the first lines causes the exposure to be
                    # net longer than exposure_time. This helps the galvo keep sweeping
                    # for the full camera exposure time.
                    self.sweep_time += readout_time

                self.waveform_dict[channel_key] = camera_exposure(
                    sample_rate=self.sample_rate,
                    sweep_time=self.sweep_time,
                    exposure=exposure_time,
                    camera_delay=self.camera_delay_percent,
                )

        return self.waveform_dict

    def enable_microscope(self, microscope_name):
        if microscope_name != self.microscope_name:
            self.microscope_name = microscope_name<|MERGE_RESOLUTION|>--- conflicted
+++ resolved
@@ -102,13 +102,8 @@
         Returns
         -------
         self.waveform_dict : dict
-<<<<<<< HEAD
             Dictionary of waveforms to pass to galvo and ETL, plus a camera waveform for
             display purposes.
-=======
-            Dictionary of waveforms to pass to galvo and remote focus device,
-            plus a camera waveform for display purposes.
->>>>>>> dc9a000d
         """
         self.waveform_dict = dict.fromkeys(self.waveform_dict, None)
         self.enable_microscope(microscope_name)
