# Copyright (c) 2021-2022  The University of Texas Southwestern Medical Center.
# All rights reserved.

# Redistribution and use in source and binary forms, with or without
# modification, are permitted for academic and research use only (subject to the
# limitations in the disclaimer below) provided that the following conditions are met:

#      * Redistributions of source code must retain the above copyright notice,
#      this list of conditions and the following disclaimer.

#      * Redistributions in binary form must reproduce the above copyright
#      notice, this list of conditions and the following disclaimer in the
#      documentation and/or other materials provided with the distribution.

#      * Neither the name of the copyright holders nor the names of its
#      contributors may be used to endorse or promote products derived from this
#      software without specific prior written permission.

# NO EXPRESS OR IMPLIED LICENSES TO ANY PARTY'S PATENT RIGHTS ARE GRANTED BY
# THIS LICENSE. THIS SOFTWARE IS PROVIDED BY THE COPYRIGHT HOLDERS AND
# CONTRIBUTORS "AS IS" AND ANY EXPRESS OR IMPLIED WARRANTIES, INCLUDING, BUT NOT
# LIMITED TO, THE IMPLIED WARRANTIES OF MERCHANTABILITY AND FITNESS FOR A
# PARTICULAR PURPOSE ARE DISCLAIMED. IN NO EVENT SHALL THE COPYRIGHT HOLDER OR
# CONTRIBUTORS BE LIABLE FOR ANY DIRECT, INDIRECT, INCIDENTAL, SPECIAL,
# EXEMPLARY, OR CONSEQUENTIAL DAMAGES (INCLUDING, BUT NOT LIMITED TO,
# PROCUREMENT OF SUBSTITUTE GOODS OR SERVICES; LOSS OF USE, DATA, OR PROFITS; OR
# BUSINESS INTERRUPTION) HOWEVER CAUSED AND ON ANY THEORY OF LIABILITY, WHETHER
# IN CONTRACT, STRICT LIABILITY, OR TORT (INCLUDING NEGLIGENCE OR OTHERWISE)
# ARISING IN ANY WAY OUT OF THE USE OF THIS SOFTWARE, EVEN IF ADVISED OF THE
# POSSIBILITY OF SUCH DAMAGE.
#

# Standard Imports
import logging
from threading import Lock

# Third Party Imports
import nidaqmx
import numpy as np

# Local Imports
from aslm.model.devices.daq.daq_base import DAQBase

# Logger Setup
p = __name__.split(".")[1]
logger = logging.getLogger(p)


class NIDAQ(DAQBase):
    """NIDAQ class for Data Acquisition (DAQ).

    Attributes
    ----------
    configuration : multiprocesing.managers.DictProxy
        Global configuration of the microscope
    """

    def __init__(self, configuration):
        super().__init__(configuration)
        self.camera_trigger_task = None
        self.master_trigger_task = None
        try:
            # switching_port = self.configuration["configuration"]["microscopes"][
            #     self.microscope_name
            # ]["daq"]["laser_port_switcher"]
            self.laser_switching_task = nidaqmx.Task()
        except KeyError:
            self.laser_switching_task = None

        self.analog_outputs = {}  # keep track of analog outputs and their waveforms
        self.analog_output_tasks = {}
        self.n_sample = None
        self.current_channel_key = ""
        self.is_updating_analog_task = False
        self.wait_to_run_lock = Lock()

    def __del__(self):
        if self.camera_trigger_task is not None:
            self.stop_acquisition()

    def create_camera_task(self, exposure_time):
        """Set up the camera trigger task.

        Parameters
        ----------
        exposure_time : float
            Duration of camera exposure.
        """
        camera_trigger_out_line = self.configuration["configuration"]["microscopes"][
            self.microscope_name
        ]["daq"]["camera_trigger_out_line"]
        self.camera_high_time = 0.004  # (self.camera_pulse_percent / 100) *
        # (exposure_time/1000)  # self.sweep_time
        self.camera_low_time = self.sweep_time - self.camera_high_time
        self.camera_delay = (self.camera_delay_percent / 100) * (
            exposure_time / 1000
        )  # * 0.01 * self.sweep_time

        self.camera_trigger_task.co_channels.add_co_pulse_chan_time(
            camera_trigger_out_line,
            high_time=self.camera_high_time,
            low_time=self.camera_low_time,
            initial_delay=self.camera_delay,
        )
        trigger_source = self.configuration["configuration"]["microscopes"][
            self.microscope_name
        ]["daq"]["trigger_source"]
        self.camera_trigger_task.triggers.start_trigger.cfg_dig_edge_start_trig(
            trigger_source
        )

        if (
            self.configuration["experiment"]["MicroscopeState"]["image_mode"]
            == "confocal-projection"
        ):

            # n_timepoints = self.configuration[
            # 'experiment'][
            # 'MicroscopeState'][
            # 'timepoints']

            # n_timepoints *= self.configuration[
            # 'experiment'][
            # 'MicroscopeState'][
            # 'n_plane']

            n_plane = self.configuration["experiment"]["MicroscopeState"]["n_plane"]

            print(
                f"times equals "
                f"{self.configuration['experiment']['MicroscopeState']['n_plane']} "
                f"is {n_plane}"
            )

            self.camera_trigger_task.timing.cfg_implicit_timing(
                sample_mode=nidaqmx.constants.AcquisitionType.FINITE,
                samps_per_chan=int(n_plane),
            )

    def create_master_trigger_task(self):
        """Set up the DO master trigger task."""
        master_trigger_out_line = self.configuration["configuration"]["microscopes"][
            self.microscope_name
        ]["daq"]["master_trigger_out_line"]
        self.master_trigger_task.do_channels.add_do_chan(
            master_trigger_out_line,
            line_grouping=nidaqmx.constants.LineGrouping.CHAN_FOR_ALL_LINES,
        )

    def create_analog_output_tasks(self, channel_key, create_new_tasks=True):
        """
        Create a single analog output task for all channels per board. Most NI DAQ cards
        have only one clock for analog output sample timing, and as such all channels
        must be grouped here.
        """
        # Create one analog output task per board, grouping the channels
        boards = list(set([x.split("/")[0] for x in self.analog_outputs.keys()]))
        for board in boards:
            channel = ", ".join(
                list(
                    [x for x in self.analog_outputs.keys() if x.split("/")[0] == board]
                )
            )
            if create_new_tasks or self.n_sample is None:
                self.analog_output_tasks[board] = nidaqmx.Task()
                self.analog_output_tasks[board].ao_channels.add_ao_voltage_chan(channel)

                sample_rates = list(
                    set([v["sample_rate"] for v in self.analog_outputs.values()])
                )
                if len(sample_rates) > 1:
                    logger.debug(
                        "NI DAQ - Different sample rates provided "
                        "for each analog channel."
                        "Defaulting to the first sample rate provided."
                    )
                n_samples = list(
                    set([v["samples"] for v in self.analog_outputs.values()])
                )
                if len(n_samples) > 1:
                    logger.debug(
                        "NI DAQ - Different number of samples provided for each analog"
                        "channel. Defaulting to the minimum number of samples provided."
                        "Waveforms will be clipped to this length."
                    )
                self.n_sample = min(n_samples)
                if (
                    self.configuration["experiment"]["MicroscopeState"]["image_mode"]
                    == "confocal-projection"
                ):
                    # n_timepoints = self.configuration[
                    # "experiment"]["MicroscopeState"]["timepoints"]
                    # n_timepoints *= self.configuration[
                    # "experiment"]["MicroscopeState"][
                    #     "n_plane"
                    # ]
                    n_plane = self.configuration["experiment"]["MicroscopeState"][
                        "n_plane"
                    ]
<<<<<<< HEAD

                    self.analog_output_tasks[-1].timing.cfg_samp_clk_timing(
=======
                    self.analog_output_tasks[board].timing.cfg_samp_clk_timing(
>>>>>>> d9020c75
                        rate=sample_rates[0],
                        sample_mode=nidaqmx.constants.AcquisitionType.FINITE,
                        samps_per_chan=int(self.n_sample * n_plane),
                    )
                else:
                    self.analog_output_tasks[board].timing.cfg_samp_clk_timing(
                        rate=sample_rates[0],
                        sample_mode=nidaqmx.constants.AcquisitionType.FINITE,
                        samps_per_chan=self.n_sample,
                    )

                triggers = list(
                    set([v["trigger_source"] for v in self.analog_outputs.values()])
                )

                if len(triggers) > 1:
                    logger.debug(
                        "NI DAQ - Different triggers provided for each analog channel."
                        "Defaulting to the first trigger provided."
                    )
<<<<<<< HEAD

                self.analog_output_tasks[
                    -1
                ].triggers.start_trigger.cfg_dig_edge_start_trig(triggers[0])
=======
                self.analog_output_tasks[board].triggers.start_trigger.cfg_dig_edge_start_trig(
                    triggers[0]
                )
>>>>>>> d9020c75

            # Write values to board
            waveforms = np.vstack(
                [
                    v["waveform"][channel_key][: self.n_sample]
                    for k, v in self.analog_outputs.items()
                    if k.split("/")[0] == board
                ]
            ).squeeze()
            self.analog_output_tasks[board].write(waveforms)

    def prepare_acquisition(self, channel_key, exposure_time):
        """Prepare the acquisition.

        Creates and configures the DAQ tasks.
        Writes the waveforms to each task.

        Parameters
        ----------
        channel_key : int
            Index of channel to be imaged.
        exposure_time : float
            Camera exposure duration.
        """

        self.camera_trigger_task = nidaqmx.Task()
        self.master_trigger_task = nidaqmx.Task()

        # Specify ports, timing, and triggering
        self.create_master_trigger_task()
        self.create_camera_task(exposure_time)
        self.create_analog_output_tasks(channel_key)

        self.current_channel_key = channel_key
        self.is_updating_analog_task = False
        if self.wait_to_run_lock.locked():
            self.wait_to_run_lock.release()

    def run_acquisition(self):
        """Run DAQ Acquisition.

        Run the tasks for triggering, analog and counter outputs.
        The master trigger initiates all other tasks via a shared trigger
        For this to work, all analog output and counter tasks have to be started so that
        they are waiting for the trigger signal."""
        # wait if writing analog tasks
        if self.is_updating_analog_task:
            self.wait_to_run_lock.acquire()
            self.wait_to_run_lock.release()

        self.camera_trigger_task.start()
        for task in self.analog_output_tasks.values():
            task.start()
        self.master_trigger_task.write(
            [False, True, True, True, False], auto_start=True
        )
        # self.camera_trigger_task.wait_until_done()
        for task in self.analog_output_tasks.values():
            task.wait_until_done()
            task.stop()
        try:
            self.camera_trigger_task.stop()
            self.master_trigger_task.stop()
        except nidaqmx.DaqError:
            pass

    def stop_acquisition(self):
        """Stop Acquisition."""
        try:
            self.camera_trigger_task.stop()
            self.master_trigger_task.stop()
            self.camera_trigger_task.close()
            self.master_trigger_task.close()
            for task in self.analog_output_tasks.values():
                task.stop()
                task.close()
        except (AttributeError, nidaqmx.errors.DaqError):
            pass

        if self.wait_to_run_lock.locked():
            self.wait_to_run_lock.release()

        self.analog_output_tasks = {}

    def enable_microscope(self, microscope_name):
        if microscope_name != self.microscope_name:
            self.microscope_name = microscope_name
            self.analog_outputs = {}
            self.analog_output_tasks = {}

        try:
            switching_port = self.configuration["configuration"]["microscopes"][
                self.microscope_name
            ]["daq"]["laser_port_switcher"]
            switching_on_state = self.configuration["configuration"]["microscopes"][
                self.microscope_name
            ]["daq"]["laser_switch_state"]

            self.laser_switching_task.close()
            self.laser_switching_task = nidaqmx.Task()
            self.laser_switching_task.do_channels.add_do_chan(
                switching_port,
                line_grouping=nidaqmx.constants.LineGrouping.CHAN_FOR_ALL_LINES,
            )
            self.laser_switching_task.write(switching_on_state, auto_start=True)
        except KeyError:
            pass

    def update_analog_task(self, board_name):
        # if there is no such analog task, it means it's not acquiring and nothing needs to do.        
        if board_name not in self.analog_output_tasks:
            return False
        # can't update an analog task while updating one.
        if self.is_updating_analog_task:
            return False
        
        self.wait_to_run_lock.acquire()
        self.is_updating_analog_task = True

        try:
            # this function waits only happens when interacting through GUI in continuous mode,
            # updating an analog task happens after the task is done when running a feature, so it will check and return immediately.
            self.analog_output_tasks[board_name].wait_until_done(timeout=1.0)
            self.analog_output_tasks[board_name].stop()

            # Write values to board
            waveforms = np.vstack(
                [
                    v["waveform"][self.current_channel_key][:self.n_sample]
                    for k, v in self.analog_outputs.items()
                    if k.split("/")[0] == board_name
                ]
            ).squeeze()
            self.analog_output_tasks[board_name].write(waveforms)
        except Exception as e:
            for board in self.analog_output_tasks.keys():
                self.analog_output_tasks[board].stop()
                self.analog_output_tasks[board].close()

            self.create_analog_output_tasks(self.current_channel_key, True)
            print(f"create new daq analog output task because DAQmx Write failed!")

        self.is_updating_analog_task = False
        self.wait_to_run_lock.release()<|MERGE_RESOLUTION|>--- conflicted
+++ resolved
@@ -197,12 +197,8 @@
                     n_plane = self.configuration["experiment"]["MicroscopeState"][
                         "n_plane"
                     ]
-<<<<<<< HEAD
 
                     self.analog_output_tasks[-1].timing.cfg_samp_clk_timing(
-=======
-                    self.analog_output_tasks[board].timing.cfg_samp_clk_timing(
->>>>>>> d9020c75
                         rate=sample_rates[0],
                         sample_mode=nidaqmx.constants.AcquisitionType.FINITE,
                         samps_per_chan=int(self.n_sample * n_plane),
@@ -223,16 +219,9 @@
                         "NI DAQ - Different triggers provided for each analog channel."
                         "Defaulting to the first trigger provided."
                     )
-<<<<<<< HEAD
-
                 self.analog_output_tasks[
                     -1
                 ].triggers.start_trigger.cfg_dig_edge_start_trig(triggers[0])
-=======
-                self.analog_output_tasks[board].triggers.start_trigger.cfg_dig_edge_start_trig(
-                    triggers[0]
-                )
->>>>>>> d9020c75
 
             # Write values to board
             waveforms = np.vstack(
@@ -342,38 +331,42 @@
             pass
 
     def update_analog_task(self, board_name):
-        # if there is no such analog task, it means it's not acquiring and nothing needs to do.        
+        # if there is no such analog task,
+        # it means it's not acquiring and nothing needs to do.
         if board_name not in self.analog_output_tasks:
             return False
         # can't update an analog task while updating one.
         if self.is_updating_analog_task:
             return False
-        
+
         self.wait_to_run_lock.acquire()
         self.is_updating_analog_task = True
 
         try:
-            # this function waits only happens when interacting through GUI in continuous mode,
-            # updating an analog task happens after the task is done when running a feature, so it will check and return immediately.
+            # this function waits only happens when
+            # interacting through GUI in continuous mode,
+
+            # updating an analog task happens after the task
+            # is done when running a feature, so it will check and return immediately.
             self.analog_output_tasks[board_name].wait_until_done(timeout=1.0)
             self.analog_output_tasks[board_name].stop()
 
             # Write values to board
             waveforms = np.vstack(
                 [
-                    v["waveform"][self.current_channel_key][:self.n_sample]
+                    v["waveform"][self.current_channel_key][: self.n_sample]
                     for k, v in self.analog_outputs.items()
                     if k.split("/")[0] == board_name
                 ]
             ).squeeze()
             self.analog_output_tasks[board_name].write(waveforms)
-        except Exception as e:
+        except Exception:
             for board in self.analog_output_tasks.keys():
                 self.analog_output_tasks[board].stop()
                 self.analog_output_tasks[board].close()
 
             self.create_analog_output_tasks(self.current_channel_key, True)
-            print(f"create new daq analog output task because DAQmx Write failed!")
+            print("create new daq analog output task because DAQmx Write failed!")
 
         self.is_updating_analog_task = False
         self.wait_to_run_lock.release()