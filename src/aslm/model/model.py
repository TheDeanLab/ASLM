# Copyright (c) 2021-2022  The University of Texas Southwestern Medical Center.
# All rights reserved.

# Redistribution and use in source and binary forms, with or without
# modification, are permitted for academic and research use only (subject to the
# limitations in the disclaimer below) provided that the following conditions are met:

#      * Redistributions of source code must retain the above copyright notice,
#      this list of conditions and the following disclaimer.

#      * Redistributions in binary form must reproduce the above copyright
#      notice, this list of conditions and the following disclaimer in the
#      documentation and/or other materials provided with the distribution.

#      * Neither the name of the copyright holders nor the names of its
#      contributors may be used to endorse or promote products derived from this
#      software without specific prior written permission.

# NO EXPRESS OR IMPLIED LICENSES TO ANY PARTY'S PATENT RIGHTS ARE GRANTED BY
# THIS LICENSE. THIS SOFTWARE IS PROVIDED BY THE COPYRIGHT HOLDERS AND
# CONTRIBUTORS "AS IS" AND ANY EXPRESS OR IMPLIED WARRANTIES, INCLUDING, BUT NOT
# LIMITED TO, THE IMPLIED WARRANTIES OF MERCHANTABILITY AND FITNESS FOR A
# PARTICULAR PURPOSE ARE DISCLAIMED. IN NO EVENT SHALL THE COPYRIGHT HOLDER OR
# CONTRIBUTORS BE LIABLE FOR ANY DIRECT, INDIRECT, INCIDENTAL, SPECIAL,
# EXEMPLARY, OR CONSEQUENTIAL DAMAGES (INCLUDING, BUT NOT LIMITED TO,
# PROCUREMENT OF SUBSTITUTE GOODS OR SERVICES; LOSS OF USE, DATA, OR PROFITS; OR
# BUSINESS INTERRUPTION) HOWEVER CAUSED AND ON ANY THEORY OF LIABILITY, WHETHER
# IN CONTRACT, STRICT LIABILITY, OR TORT (INCLUDING NEGLIGENCE OR OTHERWISE)
# ARISING IN ANY WAY OUT OF THE USE OF THIS SOFTWARE, EVEN IF ADVISED OF THE
# POSSIBILITY OF SUCH DAMAGE.
#

# Standard Library Imports
import threading
import logging
import multiprocessing as mp

# Third Party Imports

# Local Imports
from aslm.model.concurrency.concurrency_tools import SharedNDArray
from aslm.model.features.autofocus import Autofocus
from aslm.model.features.adaptive_optics import TonyWilson
# CONOR: The AO routine should be a "feature"!
from aslm.model.features.image_writer import ImageWriter
from aslm.model.features.common_features import (
    ChangeResolution,
    Snap,
    ZStackAcquisition,
    FindTissueSimple2D,
    PrepareNextChannel,
    LoopByCount,
)
from aslm.model.features.feature_container import load_features
from aslm.model.features.restful_features import IlastikSegmentation
from aslm.model.features.volume_search import VolumeSearch
from aslm.log_files.log_functions import log_setup
from aslm.tools.common_dict_tools import update_stage_dict
from aslm.model.device_startup_functions import load_devices
from aslm.model.microscope import Microscope


# Logger Setup
p = __name__.split(".")[1]


class Model:
    """ASLM Model Class

    Model for Model-View-Controller Software Architecture.

    Attributes
    ----------
    USE_GPU : bool
        Flag for whether or not to leverage CUDA analysis engine.
    args : str
        ...
    configuration_path : str
        File path for the global configuration of the microscope
    experiment_path : str
        File path for the experiment configuration of the microscope
    event_queue : ...
        ...

    Methods
    -------
    update_data_buffer()
    get_data_buffer()
    create_pipe()
    release_pipe()
    run_command()
    move_stage()
    end_acquisition()
    run_data_process()
    get_readout_time()
    prepare_acquisition()
    run_single_channel_acquisition()
    run_single_acquisition()
    snap_image()
    run_live_acquisition()
    run_z_stack_acquisition()
    run_single_channel_acquisition_with_features()
    """

    def __init__(self, USE_GPU, args, configuration=None, event_queue=None):

        log_setup("model_logging.yml")
        self.logger = logging.getLogger(p)

        # Loads the YAML file for all of the microscope parameters
        self.configuration = configuration

        devices_dict = load_devices(configuration, args.synthetic_hardware)
        self.virtual_microscopes = {}
        self.microscopes = {}
        for microscope_name in configuration["configuration"]["microscopes"].keys():
            self.microscopes[microscope_name] = Microscope(
                microscope_name, configuration, devices_dict, args.synthetic_hardware
            )
        self.active_microscope = None
        self.active_microscope_name = None
        self.get_active_microscope()

        # Acquisition Housekeeping
        self.imaging_mode = None
        self.image_count = 0
        self.acquisition_count = 0
        self.total_acquisition_count = None
        self.total_image_count = None
        self.current_filter = "Empty"
        self.current_laser = "488nm"
        self.current_laser_index = 1
        self.current_exposure_time = 0  # milliseconds
        self.pre_exposure_time = 0  # milliseconds
        self.camera_line_interval = 9.7e-6  # s
        self.start_time = None
        self.data_buffer = None
        self.img_width = int(
            self.configuration["configuration"]["microscopes"][
                self.active_microscope_name
            ]["camera"]["x_pixels"]
        )
        self.img_height = int(
            self.configuration["configuration"]["microscopes"][
                self.active_microscope_name
            ]["camera"]["y_pixels"]
        )
        self.data_buffer_positions = None
        self.is_acquiring = False

        # Autofocusing
        self.f_position = None
        self.max_entropy = None
        self.focus_pos = None

        # Threads
        self.signal_thread = None
        self.data_thread = None

        # show image function/pipe handler
        self.show_img_pipe = None

        # Plot Pipe handler
        self.plot_pipe = None

        # waveform queue
        self.event_queue = event_queue

        # frame signal id
        self.frame_id = 0

        # flags
        self.autofocus_on = False  # autofocus
        self.is_live = False  # need to clear up data buffer after acquisition
        self.is_save = False  # save data
        self.stop_acquisition = False  # stop signal and data threads
        self.stop_send_signal = False  # stop signal thread

        self.pause_data_event = threading.Event()
        self.pause_data_ready_lock = threading.Lock()
        self.ask_to_pause_data_thread = False

        # data buffer for image frames
        self.number_of_frames = self.configuration["experiment"]["CameraParameters"][
            "databuffer_size"
        ]
        self.update_data_buffer(self.img_width, self.img_height)

        # Image Writer/Save functionality
        self.image_writer = None

        # feature list
        # TODO: put it here now
        self.feature_list = []
        # automatically switch resolution
        self.feature_list.append(
            [
                [{"name": ChangeResolution, "args": ("1x",)}, {"name": Snap}],
                [{"name": ChangeResolution, "args": ("high",)}, {"name": Snap}],
            ]
        )
        # z stack acquisition
        self.feature_list.append([{"name": ZStackAcquisition}])
        # threshold and tile
        self.feature_list.append([{"name": FindTissueSimple2D}])
        # Ilastik segmentation
        self.feature_list.append([{"name": IlastikSegmentation}])
        # volume search
        self.feature_list.append([{"name": VolumeSearch}])

        self.acquisition_modes_feature_setting = {
            "single": [{"name": PrepareNextChannel}],
            "live": [
                (
                    {"name": PrepareNextChannel},
                    {
                        "name": LoopByCount,
                        "args": ("experiment.MicroscopeState.selected_channels",),
                    },
                )
            ],
            "z-stack": [
                (
                    {"name": ZStackAcquisition},
                    {
                        "name": LoopByCount,
                        "args": ("experiment.MicroscopeState.timepoints",),
                    },
                )
            ],
            "projection": [{"name": PrepareNextChannel}],
            "customized": []
        }

    def update_data_buffer(self, img_width=512, img_height=512):
        """Update the Data Buffer

        Parameters
        ----------
        img_width : int
            Number of active pixels in the x-dimension.
        img_height : int
            Number of active pixels in the y-dimension.
        """
        self.data_buffer = [
            SharedNDArray(shape=(img_height, img_width), dtype="uint16")
            for i in range(self.number_of_frames)
        ]
        self.img_width = img_width
        self.img_height = img_height
        self.data_buffer_positions = SharedNDArray(
            shape=(self.number_of_frames, 5), dtype=float
        )  # z-index, x, y, z, theta, f
        for microscope_name in self.microscopes:
            self.microscopes[microscope_name].update_data_buffer(
                img_width, img_height, self.data_buffer, self.number_of_frames
            )

    def get_data_buffer(self, img_width=512, img_height=512):
        """Get the data buffer.

        If the number of active pixels in x and y changes, updates the data buffer and
        returns newly-sized buffer.

        Parameters
        ----------
        img_height : int
            Number of active pixels in the x-dimension.
        img_width : int
            Number of active pixels in the y-dimension.

        Returns
        -------
        data_buffer : SharedNDArray
            Shared memory object.
        """
        if img_width != self.img_width or img_height != self.img_height:
            self.update_data_buffer(img_width, img_height)
        return self.data_buffer

    def create_pipe(self, pipe_name):
        """Create a data pipe.

        Creates a pair of connection objects connected by a pipe which by default is
        duplex (two-way)

        Parameters
        ----------
        pipe_name : str
            Name of pipe to create.

        Returns
        -------
        end1 : object
            Connection object.
        """
        self.release_pipe(pipe_name)
        end1, end2 = mp.Pipe()
        setattr(self, pipe_name, end2)
        return end1

    def release_pipe(self, pipe_name):
        """Close a data pipe.

        Parameters
        ----------
        pipe_name : str
            Name of pipe to close.
        """
        if hasattr(self, pipe_name):
            pipe = getattr(self, pipe_name)
            if pipe:
                pipe.close()
            delattr(self, pipe_name)

    def get_active_microscope(self):
        """Get the active microscope.

        Returns
        -------
        microscope : Microscope
            Active microscope.
        """

        self.active_microscope_name = self.configuration["experiment"][
            "MicroscopeState"
        ]["microscope_name"]
        self.active_microscope = self.microscopes[self.active_microscope_name]
        return self.active_microscope

    def get_offset_variance_maps(self):
        """Get the offset variance maps.

        Returns
        -------
        offset_variance_maps : dict
            Offset variance maps.
        """

        return self.active_microscope.camera.get_offset_variance_maps()

    def run_command(self, command, *args, **kwargs):
        """Receives commands from the controller.

        Parameters
        ----------
        command : str
            Type of command to run.
        *args : list
            List of arguments to pass to the command.
        **kwargs : dict
            Dictionary of keyword arguments to pass to the command.
        """
        logging.info("ASLM Model - Received command from controller:", command, args)
        if not self.data_buffer:
            logging.debug("ASLM Model - Shared Memory Buffer Not Set Up.")
            return

        if command == "acquire":
            self.is_acquiring = True
            self.imaging_mode = self.configuration["experiment"]["MicroscopeState"][
                "image_mode"
            ]
            self.is_save = self.configuration["experiment"]["MicroscopeState"][
                "is_save"
            ]
            self.prepare_acquisition()
            # load features
            if self.imaging_mode == "customized":
                if self.addon_feature is None:
                    self.addon_feature = self.acquisition_modes_feature_setting["single"]
                self.signal_container, self.data_container = load_features(self, self.addon_feature)
            else:
                self.signal_container, self.data_container = load_features(
                    self, self.acquisition_modes_feature_setting[self.imaging_mode]
                )

            if self.imaging_mode == "single":
                self.configuration["experiment"]["MicroscopeState"][
                    "stack_cycling_mode"
                ] = "per_z"

            if self.imaging_mode == "projection":
                self.move_stage({"z_abs": 0})

            if self.imaging_mode == "live" or self.imaging_mode == "projection":
                self.signal_thread = threading.Thread(target=self.run_live_acquisition)
            else:
                self.signal_thread = threading.Thread(target=self.run_acquisition)

            self.signal_thread.name = f"{self.imaging_mode} signal"
            if self.is_save and self.imaging_mode != "live":
                # self.configuration['experiment']['Saving'] = kwargs['saving_info']
                self.image_writer = ImageWriter(self)
                self.data_thread = threading.Thread(
                    target=self.run_data_process,
                    kwargs={"data_func": self.image_writer.save_image},
                )
            else:
                self.is_save = False
                self.data_thread = threading.Thread(target=self.run_data_process)
            self.data_thread.name = f"{self.imaging_mode} Data"
            self.signal_thread.start()
            self.data_thread.start()
            for m in self.virtual_microscopes:
                image_writer = ImageWriter(self, self.virtual_microscopes[m].data_buffer, m).save_image if self.is_save else None
                threading.Thread(target=self.simplified_data_process, args=(self.virtual_microscopes[m], getattr(self, f"{m}_show_img_pipe"), image_writer)).start()

        elif command == "update_setting":
            """
            Called by the controller
            Passes the string 'resolution' and a dictionary
            consisting of the resolution_mode, the zoom, and the laser_info.
            e.g., self.resolution_info['waveform_constants'][self.resolution][self.mag]
            """
            reboot = False
            microscope_name = self.configuration["experiment"]["MicroscopeState"][
                "microscope_name"
            ]
            if self.is_acquiring:
                # We called this while in the middle of an acquisition
                # stop live thread
                self.stop_send_signal = True
                self.signal_thread.join()
                if microscope_name != self.active_microscope_name:
                    self.pause_data_thread()
                    self.active_microscope.end_acquisition()
                    reboot = True
                self.active_microscope.current_channel = 0

            if args[0] == "resolution":
                self.change_resolution(
                    self.configuration["experiment"]["MicroscopeState"][
                        "microscope_name"
                    ]
                )

            if reboot:
                # prepare active microscope
                waveform_dict = self.active_microscope.prepare_acquisition()
                self.resume_data_thread()
            else:
                waveform_dict = self.active_microscope.calculate_all_waveform()

            self.event_queue.put(("waveform", waveform_dict))

            if self.is_acquiring:
                # prepare devices based on updated info
                # load features
                self.signal_container, self.data_container = load_features(
                    self, self.acquisition_modes_feature_setting[self.imaging_mode]
                )
                self.stop_send_signal = False
                self.signal_thread = threading.Thread(target=self.run_live_acquisition)
                self.signal_thread.name = "Waveform Popup Signal"
                self.signal_thread.start()

<<<<<<< HEAD
        elif command == 'flatten_mirror':
            self.update_mirror(coef=[], flatten=True)
        elif command == 'set_mirror':
            coef = list(self.configuration['experiment']['MirrorParameters']['modes'].values())
            self.update_mirror(coef=coef)
        elif command == 'save_wcs_file':
            self.active_microscope.mirror.save_wcs_file(path=args[0])
        elif command == 'set_mirror_from_wcs':
            coef = self.active_microscope.mirror.set_from_wcs_file(path=args[0])
            self.update_mirror(coef=coef)
        elif command == 'tony_wilson':
            tony_wilson = TonyWilson(self)
            tony_wilson.run(*args)

        elif command == 'autofocus':
            """Run Autofocus Routine
            
            Args[0] is a dictionary of the microscope state (resolution, mode, zoom, ...)
=======
        elif command == "autofocus":
            """
            Autofocus Routine
            Args[0] is a dictionary of the microscope state (resolution, zoom, ...)
>>>>>>> 06106bc8
            Args[1] is a dictionary of the user-defined autofocus parameters:
            {'coarse_range': 500,
            'coarse_step_size': 50,
            'coarse_selected': True,
            'fine_range': 50,
            'fine_step_size': 5,
            'fine_selected': True}
            """
            autofocus = Autofocus(self)
            autofocus.run(*args)

        elif command == "load_feature":
            """
            args[0]: int, args[0]-1 is the id of features
                   : 0 no features
                   : str, name of feature, case sensitive
            """
            if hasattr(self, "signal_container"):
                delattr(self, "signal_container")
                delattr(self, "data_container")

            if type(args[0]) == int:
                self.addon_feature = None
                if args[0] != 0:
                    self.addon_feature = self.feature_list[args[0] - 1]
                    self.signal_container, self.data_container = load_features(
                        self, self.addon_feature
                    )
            elif type(args[0]) == str:
                try:
                    if len(args) > 1:
                        self.addon_feature = [{"name": globals()[args[0]], "args": (args[1],)}]
                        self.signal_container, self.data_container = load_features(
                            self, self.addon_feature
                        )
                    else:
                        self.addon_feature = [{"name": globals()[args[0]]}]
                        self.signal_container, self.data_container = load_features(
                            self, self.addon_feature
                        )
                except KeyError:
                    self.logger.debug(
                        f"run_command - load_feature - Unknown feature {args[0]}."
                    )

        elif command == "stop":
            """
            Called when user halts the acquisition
            """
            self.logger.info("ASLM Model - Stopping with stop command.")
            self.stop_acquisition = True
            if self.signal_thread:
                self.signal_thread.join()
            if self.data_thread:
                self.data_thread.join()
            self.end_acquisition()

        elif command == 'change_camera':
            new_camera = list(self.active_microscope.cameras.values())[args[0]]
            print(f'Using new camera >> {new_camera.camera_controller._serial_number}')
            self.active_microscope.camera = new_camera

        elif command == 'exit':
            for camera in self.active_microscope.cameras.values():
                camera.camera_controller.dev_close()

    # main function to update mirror/set experiment mode values
    def update_mirror(self, coef=[], flatten=False):
        if coef:
            self.active_microscope.mirror.display_modes(coef)
        elif flatten:
            self.active_microscope.mirror.flat()

        mirror_img = self.active_microscope.mirror.mirror_controller.get_wavefront_pix()

        self.event_queue.put(('mirror_update', {'mirror_img': mirror_img, 'coefs': coef}))

        # print(self.configuration['experiment']['MirrorParameters']['modes'])

    def move_stage(self, pos_dict, wait_until_done=False):
        """Moves the stages.

        Updates the stage dictionary, moves to the desired position, and reports
        the position.

        Parameters
        ----------
        pos_dict : dict
            Dictionary of stage positions.
        wait_until_done : bool
            Checks "on target state" after command and waits until done.

        Returns
        -------
        success : bool
            Was the move successful?
        """
        return self.active_microscope.move_stage(pos_dict, wait_until_done)

    def get_stage_position(self):
        """Get the position of the stage.

        Returns
        -------
        ret_pos_dict : dict
            Dictionary of stage positions.
        """
        return self.active_microscope.get_stage_position()

    def stop_stage(self):
        """Stop the stages."""
        self.active_microscope.stop_stage()
        ret_pos_dict = self.get_stage_position()
        update_stage_dict(self, ret_pos_dict)

    def end_acquisition(self):
        """End the acquisition.

        Sets the current channel to 0, clears the signal and data containers,
        disconnects buffer in live mode and closes the shutters.
        #
        """
        self.is_acquiring = False
        if hasattr(self, "signal_container"):
            self.signal_container.cleanup()
            delattr(self, "signal_container")
        if hasattr(self, "data_container"):
            self.data_container.cleanup()
            delattr(self, "data_container")
        if self.image_writer is not None:
            self.image_writer.close()

        for microscope_name in self.virtual_microscopes:
            self.virtual_microscopes[microscope_name].end_acquisition()
        self.active_microscope.end_acquisition()
        self.addon_feature = None

    def run_data_process(self, num_of_frames=0, data_func=None):
        """Run the data process.

        This function is the structure of data thread.

        Parameters
        ----------
        num_of_frames : int
            Number of frames to acquire.
        data_func : object
            Function to run on the acquired data.
        """

        wait_num = 10  # this will let this thread wait 10 * 500 ms before it ends
        acquired_frame_num = 0

        # whether acquire specific number of frames.
        count_frame = num_of_frames > 0

        while not self.stop_acquisition:
            if self.ask_to_pause_data_thread:
                self.pause_data_ready_lock.release()
                self.pause_data_event.clear()
                self.pause_data_event.wait()
            frame_ids = (
                self.active_microscope.camera.get_new_frame()
            )  # This is the 500 ms wait for Hamamatsu
            self.logger.info(
                f"ASLM Model - Running data process, get frames {frame_ids}"
            )
            # if there is at least one frame available
            if not frame_ids:
                self.logger.info(f"ASLM Model - Waiting {wait_num}")
                wait_num -= 1
                if wait_num <= 0:
                    # it has waited for wait_num * 500 ms, it's sure there won't be any
                    # frame coming
                    break
                continue

            wait_num = 10

            # Leave it here for now to work with current ImageWriter workflow
            # Will move it feature container later
            if data_func:
                data_func(frame_ids)

            if hasattr(self, "data_container"):
                if self.data_container.is_closed:
                    self.logger.info("ASLM Model - Data container is closed.")
                    self.stop_acquisition = True
                    break
                self.data_container.run(frame_ids)

            # show image
            self.logger.info(f"ASLM Model - Sent through pipe{frame_ids[0]}")
            self.show_img_pipe.send(frame_ids[0])

            acquired_frame_num += len(frame_ids)
            if count_frame and acquired_frame_num >= num_of_frames:
                self.logger.info("ASLM Model - Loop stop condition met.")
                self.stop_acquisition = True

        self.show_img_pipe.send("stop")
        self.logger.info("ASLM Model - Data thread stopped.")
        self.logger.info(f"ASLM Model - Received frames in total: {acquired_frame_num}")

        # release the lock when data thread ends
        if self.pause_data_ready_lock.locked():
            self.pause_data_ready_lock.release()

        self.end_acquisition()  # Need this to turn off the lasers/close the shutters

    def pause_data_thread(self):
        """Pause the data thread.

        This function is called when user pauses the acquisition.
        """

        self.pause_data_ready_lock.acquire()
        self.ask_to_pause_data_thread = True
        self.pause_data_ready_lock.acquire()

    def resume_data_thread(self):
        """Resume the data thread.

        This function is called when user resumes the acquisition.
        """

        self.ask_to_pause_data_thread = False
        self.pause_data_event.set()
        if self.pause_data_ready_lock.locked():
            self.pause_data_ready_lock.release()

    def simplified_data_process(self, microscope, show_img_pipe, data_func=None):
        wait_num = 10  # this will let this thread wait 10 * 500 ms before it ends
        acquired_frame_num = 0

        while not self.stop_acquisition:
            frame_ids = (
                microscope.camera.get_new_frame()
            )  # This is the 500 ms wait for Hamamatsu
            self.logger.info(
                f"ASLM Model - Running data process, get frames {frame_ids} from {microscope.microscope_name}"
            )
            # if there is at least one frame available
            if not frame_ids:
                self.logger.info(f"ASLM Model - Waiting {wait_num}")
                wait_num -= 1
                if wait_num <= 0:
                    # it has waited for wait_num * 500 ms, it's sure there won't be any
                    # frame coming
                    break
                continue

            wait_num = 10

            # Leave it here for now to work with current ImageWriter workflow
            # Will move it feature container later
            if data_func:
                data_func(frame_ids)

            # show image
            self.logger.info(f"ASLM Model - Sent through pipe{frame_ids[0]} -- {microscope.microscope_name}")
            show_img_pipe.send(frame_ids[0])

            acquired_frame_num += len(frame_ids)

        show_img_pipe.send("stop")
        self.logger.info("ASLM Model - Data thread stopped.")
        self.logger.info(f"ASLM Model - Received frames in total: {acquired_frame_num}")

    def prepare_acquisition(self, turn_off_flags=True):
        """Prepare the acquisition.

        This function is called when user starts the acquisition.
        Sets flags, calculates all of the waveforms.
        Sets the Camera Sensor Mode, initializes the data buffer, starts camera,
        and opens shutters
        Sets flags.
        Calculates all of the waveforms.
        Sets the Camera Sensor Mode
        Initializes the data buffer and starts camera.
        Opens Shutters

        Parameters
        ----------
        turn_off_flags : bool
            Turn off the flags.
        """
        # turn off flags
        if turn_off_flags:
            self.stop_acquisition = False
            self.stop_send_signal = False
            self.autofocus_on = False
            self.is_live = False

        for m in self.virtual_microscopes:
            self.virtual_microscopes[m].prepare_acquisition()

        # prepare active microscope
        waveform_dict = self.active_microscope.prepare_acquisition()

        self.event_queue.put(("waveform", waveform_dict))

        self.frame_id = 0

    def snap_image(self):
        """Acquire an image after updating the waveforms.

        Can be used in acquisitions where changing waveforms are required,
        but there is additional overhead due to the need to write the
        waveforms into the buffers of the DAQ cards.

        TODO: Cleanup.
        """
        if hasattr(self, "signal_container"):
            self.signal_container.run()

        #  Initialize, run, and stop the acquisition.
        #  Consider putting below to not block thread.
        # self.active_microscope.daq.prepare_acquisition(
        #     channel_key, self.current_exposure_time
        # )

        # Stash current position, channel, timepoint
        # Do this here, because signal container functions can inject changes
        # to the stage
        self.data_buffer_positions[self.frame_id][0] = self.configuration["experiment"][
            "StageParameters"
        ]["x"]
        self.data_buffer_positions[self.frame_id][1] = self.configuration["experiment"][
            "StageParameters"
        ]["y"]
        self.data_buffer_positions[self.frame_id][2] = self.configuration["experiment"][
            "StageParameters"
        ]["z"]
        self.data_buffer_positions[self.frame_id][3] = self.configuration["experiment"][
            "StageParameters"
        ]["theta"]
        self.data_buffer_positions[self.frame_id][4] = self.configuration["experiment"][
            "StageParameters"
        ]["f"]

        # Run the acquisition
        self.active_microscope.daq.run_acquisition()
        # self.active_microscope.daq.stop_acquisition()

        if hasattr(self, "signal_container"):
            self.signal_container.run(wait_response=True)

        self.frame_id = (self.frame_id + 1) % self.number_of_frames

    def run_live_acquisition(self):
        """Stream live image to the GUI.

        Recalculates the waveforms for each image, thereby allowing people to adjust
        acquisition parameters in real-time.
        """
        self.stop_acquisition = False
        while self.stop_acquisition is False and self.stop_send_signal is False:
            self.run_acquisition()

    def run_acquisition(self):
        """Run acquisition along with a feature list one time."""
        if not hasattr(self, "signal_container"):
            self.snap_image()
            return

        self.signal_container.reset()

        while (
            not self.signal_container.end_flag
            and not self.stop_send_signal
            and not self.stop_acquisition
        ):
            self.snap_image()
            if not hasattr(self, "signal_container"):
                return
            if self.signal_container.is_closed:
                self.logger.info("ASLM Model - Signal container is closed.")
                self.stop_acquisition = True
                return
        if self.imaging_mode != "live":
            self.stop_acquisition = True

    def change_resolution(self, resolution_value):
        """Switch resolution mode of the microscope.

        Parameters
        ----------
        resolution_value : str
            Resolution mode.
        """
        if resolution_value != self.active_microscope_name:
            former_microscope = self.active_microscope_name
            self.get_active_microscope()
            self.active_microscope.move_stage_offset(former_microscope)

        # update zoom if possible
        try:
            zoom_value = self.configuration["experiment"]["MicroscopeState"]["zoom"]
            self.active_microscope.zoom.set_zoom(zoom_value)
            self.logger.debug(
                f"Change zoom of {self.active_microscope_name} to {zoom_value}"
            )
        except ValueError as e:
            self.logger.debug(f"{self.active_microscope_name}: {e}")

    def load_images(self, filenames=None):
        """Load/Unload images to the Synthetic Camera

        Parameters
        ----------
        filenames : list
            List of filenames to load.
        """
        self.active_microscope.camera.initialize_image_series(
            self.data_buffer, self.number_of_frames
        )
        self.active_microscope.camera.load_images(filenames)
        self.active_microscope.camera.close_image_series()

    def update_ilastik_setting(
        self, display_segmentation=False, mark_position=True, target_labels=[1]
    ):
        """Update the ilastik setting.

        Parameters
        ----------
        display_segmentation : bool
            Display segmentation.
        mark_position : bool
            Mark position.
        target_labels : list
            Target labels.
        """
        self.display_ilastik_segmentation = display_segmentation
        self.mark_ilastik_position = mark_position
        self.ilastik_target_labels = target_labels

    def get_microscope_info(self):
        """Return Microscopes device information
        """
        microscope_info = {}
        for microscope_name in self.microscopes:
            microscope_info[microscope_name] = self.microscopes[microscope_name].info
        return microscope_info

    def launch_virtual_microscope(self, microscope_name, microscope_config):
        # create databuffer
        data_buffer = [
            SharedNDArray(shape=(self.img_height, self.img_width), dtype="uint16")
            for i in range(self.number_of_frames)
        ]

        # create virtual microscope
        from aslm.model.devices import SyntheticDAQ, SyntheticCamera, SyntheticGalvo, SyntheticFilterWheel, SyntheticShutter, SyntheticRemoteFocus, SyntheticStage, SyntheticZoom
        
        microscope = Microscope(microscope_name, self.configuration, {}, False, is_virtual=True)
        microscope.daq = SyntheticDAQ(self.configuration)
        microscope.laser_wavelength = self.microscopes[microscope_name].laser_wavelength
        microscope.lasers = self.microscopes[microscope_name].lasers
        microscope.camera = self.microscopes[microscope_name].camera
        
        # TODO: lasers
        temp = {
            'zoom': 'SyntheticZoom',
            'filter_wheel': 'SyntheticFilterWheel',
            'shutter': 'SyntheticShutter',
            'remote_focus_device': 'SyntheticRemoteFocus',
        }

        for k in microscope_config:
            if k.startswith("stage"):
                axis = k[len("stage_"):]
                if microscope_config[k] == "":
                    microscope.stages[axis] = SyntheticStage(microscope_name, None, self.configuration)
                else:
                    microscope.stages[axis] = self.microscopes[microscope_name].stages[axis]
            elif k.startswith("galvo"):
                if microscope_config[k] == "":
                    microscope.galvo[k] = SyntheticGalvo(microscope_name, None, self.configuration)
                else:
                    microscope.galvo[k] = self.microscopes[microscope_name].galvo[k]
            else:
                if microscope_config[k] == "":
                    exec(f"microscope.{k} = {temp[k]}('{microscope_name}', None, self.configuration)")
                else:
                    setattr(microscope, k, getattr(self.microscopes[microscope_name], k))

        # connect virtual microscope with data_buffer
        microscope.update_data_buffer(self.img_width, self.img_height, data_buffer, self.number_of_frames)

        # add microscope to self.virtual_microscopes
        self.virtual_microscopes[microscope_name] = microscope
        return data_buffer

    def destroy_virtual_microscope(self, microscope_name):
        data_buffer = self.virtual_microscopes[microscope_name].data_buffer
        del self.virtual_microscopes[microscope_name]
        # delete shared_buffer
        for i in range(self.number_of_frames):
            data_buffer[i].shared_memory.close()
            data_buffer[i].shared_memory.unlink()
        del data_buffer<|MERGE_RESOLUTION|>--- conflicted
+++ resolved
@@ -455,7 +455,6 @@
                 self.signal_thread.name = "Waveform Popup Signal"
                 self.signal_thread.start()
 
-<<<<<<< HEAD
         elif command == 'flatten_mirror':
             self.update_mirror(coef=[], flatten=True)
         elif command == 'set_mirror':
@@ -474,12 +473,6 @@
             """Run Autofocus Routine
             
             Args[0] is a dictionary of the microscope state (resolution, mode, zoom, ...)
-=======
-        elif command == "autofocus":
-            """
-            Autofocus Routine
-            Args[0] is a dictionary of the microscope state (resolution, zoom, ...)
->>>>>>> 06106bc8
             Args[1] is a dictionary of the user-defined autofocus parameters:
             {'coarse_range': 500,
             'coarse_step_size': 50,
