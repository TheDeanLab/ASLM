# Specify all necessary information to find and connect to each hardware
# device that will be used on any of the scopes.
hardware:
  daq:
    type: NI
  camera:
    -
      type: HamamatsuOrca
      serial_number: 003209
    -
      type: HamamatsuOrca
      serial_number: 002961
  filter_wheel:
    type: SyntheticFilterWheel
    port: COM19
    baudrate: 9600
    number_of_wheels: 2
  stage:
    -
      type: PI
      controllername: 'C-884'
      stages: L-509.20DG10 L-509.40DG10 L-509.20DG10 M-060.DG M-406.4PD NOSTAGE
      refmode: FRF FRF FRF FRF FRF FRF
      serial_number: 119060508
    -
      type: Thorlabs
      serial_number: 74000375
  zoom:
    type: DynamixelZoom
    servo_id: 1
    port: COM18
    baudrate: 1000000

# Only one microscope can be active in the GUI at a time, but all microscopes will be accessible
microscopes:
  Mesoscale:
    daq:
      hardware:
        name: daq
        type: NI

      # NI PCIe-1073 Chassis with PXI-6259 and PXI-6733 DAQ Boards.
      # Sampling rate in Hz
      sample_rate: 100000
      sweep_time: 0.2

      # triggers
      master_trigger_out_line: Dev5/port0/line1
      camera_trigger_out_line: /Dev5/ctr0
      trigger_source: /Dev5/PFI0

      # Digital Laser Outputs
      laser_port_switcher: Dev5/port0/line0
      laser_switch_state: False

    camera:
      hardware:
        name: camera
        type: HamamatsuOrca
<<<<<<< HEAD
        serial_number: 302352
=======
        serial_number: 003209
      x_pixels: 2048.0
      y_pixels: 2048.0
      pixel_size_in_microns: 6.5
      subsampling: [1, 2, 4]
      sensor_mode: Normal  # 12 for progressive, 1 for normal. Normal/Light-Sheet
      readout_direction: Top-to-Bottom  # Top-to-Bottom', 'Bottom-to-Top'
>>>>>>> 0ec5c367
      lightsheet_rolling_shutter_width: 608
      defect_correct_mode: 2.0 # Off: 1.0, On: 2.0
      delay_percent: 10
      pulse_percent: 1
      exposure_time_range:
        min: 1
        max: 1000
        step: 1
      flip_x: False
      flip_y: False
    remote_focus_device:
      hardware:
        name: daq
        type: SyntheticRemoteFocus
        channel: PXI6259/ao2
        min: 0
        max: 5
      # Optotune EL-16-40-TC-VIS-5D-1-C
      delay_percent: 7.5
      ramp_rising_percent: 85
      ramp_falling_percent: 2.5
      amplitude: 0.7
      offset: 2.3
      smoothing: 0.0
    galvo:
      -
        hardware:
          name: daq
          type: SyntheticGalvo
          channel: PXI6259/ao0
          min: -5
          max: 5
        waveform: sine
        frequency: 99.9
        amplitude: 2.5
        offset: 0.5
        duty_cycle: 50
        phase: 1.57079 # pi/2
    filter_wheel:
      hardware:
        name: filter_wheel
        type: SyntheticFilterWheel
        wheel_number: 1
      filter_wheel_delay: .030 # in seconds
      available_filters:
        Empty-Alignment: 0
        GFP - FF01-515/30-32: 1
        RFP - FF01-595/31-32: 2
        Far-Red - BLP01-647R/31-32: 3
        Blocked1: 4
        Blocked2: 5
        Blocked3: 6
        Blocked4: 7
        Blocked5: 8
        Blocked6: 9
    stage:
      hardware:
<<<<<<< HEAD
        -
          name: stage
          type: PI
          serial_number: 119060508
          axes: [x, y, z, theta, f]
          axes_mapping: [1, 2, 3, 4, 5]
          volts_per_micron: None
          axes_channels: None
          max: None
          min: None

      joystick_axes: [x, y, z]
      x_max: 100000
      x_min: -100000
=======
        name: stage
        type: SyntheticStage
        serial_number: 119060508
        axes: [x, y, z, theta, f]
      y_unload_position: 10000
      y_load_position: 90000
      x_max: 33500
      x_min: 16000
>>>>>>> 0ec5c367
      y_max: 100000
      y_min: -100000
      z_max: 100000
      z_min: -100000
      f_max: 100000
      f_min: -100000
      theta_max: 360
      theta_min: 0

      x_step: 500
      y_step: 500
      z_step: 500
      theta_step: 30
      f_step: 500
      velocity: 1000

      x_offset: 0
      y_offset: 0
      z_offset: 0
      theta_offset: 0
      f_offset: 0

      flip_x: False
      flip_y: False
      flip_z: False

    zoom:
      hardware:
        name: zoom
        type: SyntheticZoom
        servo_id: 1
      position:
        0.63x: 0
        1x: 627
        2x: 1711
        3x: 2301
        4x: 2710
        5x: 3079
        6x: 3383
      pixel_size:
        0.63x: 9.7
        1x: 6.38
        2x: 3.14
        3x: 2.12
        4x: 1.609
        5x: 1.255
        6x: 1.044
      stage_positions:
        BABB:
          f:
            0.63x: 0
            1x: 1
            2x: 2
            3x: 3
            4x: 4
            5x: 5
            6x: 6
    shutter:
      hardware:
        name: daq
        type: NI
        channel: PXI6259/port0/line0
        min: 0
        max: 5
    lasers:
      # Omicron LightHub Ultra
      # 488 and 640 are LuxX+ Lasers
      # 561 is a Coherent OBIS Laser
      # Digital Laser Outputs
      - wavelength: 488
        onoff:
          hardware:
            name: daq
            type: NI
            channel: PXI6733/port0/line2
            min: 0
            max: 5
        power:
          hardware:
            name: daq
            type: NI
            channel: PXI6733/ao0
            min: 0
            max: 5
        type: LuxX
        index: 0
        delay_percent: 10
        pulse_percent: 87
      - wavelength: 562
        onoff:
          hardware:
            name: daq
            type: NI
            channel: PXI6733/port0/line3
            min: 0
            max: 5
        power:
          hardware:
            name: daq
            type: NI
            channel: PXI6733/ao1
            min: 0
            max: 5
        type: Obis
        index: 1
        delay_percent: 10
        pulse_percent: 87
      - wavelength: 642
        onoff:
          hardware:
            name: daq
            type: NI
            channel: PXI6733/port0/line4
            min: 0
            max: 5
        power:
          hardware:
            name: daq
            type: NI
            channel: PXI6733/ao2
            min: 0
            max: 5
        type: LuxX
        index: 2
        delay_percent: 10
        pulse_percent: 87
  Nanoscale:
    daq:
      hardware:
        name: daq
        type: NI

      # NI PCIe-1073 Chassis with PXI-6259 and PXI-6733 DAQ Boards.
      # Sampling rate in Hz
      sample_rate: 100000
      sweep_time: 0.2

      # triggers
      master_trigger_out_line: PXI6259/port0/line1
      camera_trigger_out_line: /PXI6259/ctr0
      trigger_source: /PXI6259/PFI0

      # Digital Laser Outputs
      laser_port_switcher: PXI6733/port0/line0
      laser_switch_state: True

    camera:
      hardware:
        name: camera
        type: HamamatsuOrca
        serial_number: 302158
      lightsheet_rolling_shutter_width: 100
      defect_correct_mode: 2.0 # Off: 1.0, On: 2.0
      delay_percent: 10
      pulse_percent: 1
      exposure_time_range:
        min: 1
        max: 1000
        step: 1
    remote_focus_device:
      hardware:
        name: daq
        type: NI
        channel: PXI6259/ao3
        min: -0.7
        max: 0.7
      # Optotune EL-16-40-TC-VIS-5D-1-C
      delay_percent: 7.5
      ramp_rising_percent: 85
      ramp_falling_percent: 2.5
      amplitude: 0.7
      offset: 2.3
      smoothing: 0.0
    galvo:
      -
        hardware:
          name: daq
          type: NI
          channel: PXI6259/ao1
          min: -5
          max: 5
        waveform: sine
        frequency: 99.9
        amplitude: 2.5
        offset: 0.5
        duty_cycle: 50
        phase: 1.57079 # pi/2
    filter_wheel:
      hardware:
        name: filter_wheel
        type: SyntheticFilterWheel
        wheel_number: 2
      filter_wheel_delay: .030 # in seconds
      available_filters:
        Empty-Alignment: 0
        GFP - FF01-515/30-32: 1
        RFP - FF01-595/31-32: 2
        Far-Red - BLP01-647R/31-32: 3
        Blocked1: 4
        Blocked2: 5
        Blocked3: 6
        Blocked4: 7
        Blocked5: 8
        Blocked6: 9
    stage:
      hardware:
        -
          name: stage
          type: PI
          serial_number: 119060508
          axes: [x, y, z, theta]
          axes_mapping: [1, 2, 3, 4]
          volts_per_micron: None
          axes_channels: None
          max: None
          min: None
        -
          name: stage
          type: Thorlabs
          serial_number: 74000375
          axes: [f]
          axes_mapping: [1]
          volts_per_micron: None
          axes_channels: None
          max: None
          min: None

      joystick_axes: [x, y, z]
      x_max: 100000
      x_min: -100000
      y_max: 100000
      y_min: -100000
      z_max: 100000
      z_min: -100000
      f_max: 100000
      f_min: -100000
      theta_max: 360
      theta_min: 0

      x_step: 500
      y_step: 500
      z_step: 500
      theta_step: 30
      f_step: 500
      velocity: 1000

      x_offset: 1
      y_offset: 1
      z_offset: 1
      theta_offset: 0
      f_offset: 0

    zoom:
      position:
        N/A: 0
      pixel_size:
        N/A: 0.167
      stage_positions:
        BABB:
          f:
            N/A: 0
    shutter:
      hardware:
        name: daq
        type: SyntheticShutter
        channel: PXI6259/port2/line0
      shutter_min_do: 0
      shutter_max_do: 5
    lasers:
      # Omicron LightHub Ultra
      # 488 and 640 are LuxX+ Lasers
      # 561 is a Coherent OBIS Laser
      # Digital Laser Outputs
      - wavelength: 488
        onoff:
          hardware:
            name: daq
            type: NI
            channel: Dev5/port0/line2
            min: 0
            max: 5
        power:
          hardware:
            name: daq
            type: NI
            channel: Dev5/ao0
            min: 0
            max: 5
        type: LuxX
        index: 0
        delay_percent: 10
        pulse_percent: 87
      - wavelength: 562
        onoff:
          hardware:
            name: daq
            type: NI
            channel: Dev5/port0/line3
            min: 0
            max: 5
        power:
          hardware:
            name: daq
            type: NI
            channel: Dev5/ao1
            min: 0
            max: 5
        type: Obis
        index: 1
        delay_percent: 10
        pulse_percent: 87
      - wavelength: 642
        onoff:
          hardware:
            name: daq
            type: NI
            channel: Dev5/port0/line4
            min: 0
            max: 5
        power:
          hardware:
            name: daq
            type: NI
            channel: Dev5/ao2
            min: 0
            max: 5
        type: LuxX
        index: 2
        delay_percent: 10
        pulse_percent: 87

gui:
  channels:
    count: 5
    laser_power:
      min: 0
      max: 100
      step: 10
    exposure_time:
      min: 1
      max: 1000
      step: 5
    interval_time:
      min: 0
      max: 1000
      step: 5
  stack_acquisition:
    step_size:
      min: 0.100
      max: 1000
      step: 0.1
    start_pos:
      min: -5000
      max: 5000
      step: 1
    end_pos:
      min: -5000
      max: 10000
      step: 1
  timepoint:
    timepoints:
      min: 1
      max: 1000
      step: 1
    stack_pause:
      min: 0
      max: 1000
      step: 1<|MERGE_RESOLUTION|>--- conflicted
+++ resolved
@@ -57,17 +57,7 @@
       hardware:
         name: camera
         type: HamamatsuOrca
-<<<<<<< HEAD
         serial_number: 302352
-=======
-        serial_number: 003209
-      x_pixels: 2048.0
-      y_pixels: 2048.0
-      pixel_size_in_microns: 6.5
-      subsampling: [1, 2, 4]
-      sensor_mode: Normal  # 12 for progressive, 1 for normal. Normal/Light-Sheet
-      readout_direction: Top-to-Bottom  # Top-to-Bottom', 'Bottom-to-Top'
->>>>>>> 0ec5c367
       lightsheet_rolling_shutter_width: 608
       defect_correct_mode: 2.0 # Off: 1.0, On: 2.0
       delay_percent: 10
@@ -125,7 +115,6 @@
         Blocked6: 9
     stage:
       hardware:
-<<<<<<< HEAD
         -
           name: stage
           type: PI
@@ -140,16 +129,6 @@
       joystick_axes: [x, y, z]
       x_max: 100000
       x_min: -100000
-=======
-        name: stage
-        type: SyntheticStage
-        serial_number: 119060508
-        axes: [x, y, z, theta, f]
-      y_unload_position: 10000
-      y_load_position: 90000
-      x_max: 33500
-      x_min: 16000
->>>>>>> 0ec5c367
       y_max: 100000
       y_min: -100000
       z_max: 100000
