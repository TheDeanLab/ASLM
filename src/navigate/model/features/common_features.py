# Copyright (c) 2021-2024  The University of Texas Southwestern Medical Center.
# All rights reserved.

# Redistribution and use in source and binary forms, with or without
# modification, are permitted for academic and research use only (subject to the
# limitations in the disclaimer below) provided that the following conditions are met:

#      * Redistributions of source code must retain the above copyright notice,
#      this list of conditions and the following disclaimer.

#      * Redistributions in binary form must reproduce the above copyright
#      notice, this list of conditions and the following disclaimer in the
#      documentation and/or other materials provided with the distribution.

#      * Neither the name of the copyright holders nor the names of its
#      contributors may be used to endorse or promote products derived from this
#      software without specific prior written permission.

# NO EXPRESS OR IMPLIED LICENSES TO ANY PARTY'S PATENT RIGHTS ARE GRANTED BY
# THIS LICENSE. THIS SOFTWARE IS PROVIDED BY THE COPYRIGHT HOLDERS AND
# CONTRIBUTORS "AS IS" AND ANY EXPRESS OR IMPLIED WARRANTIES, INCLUDING, BUT NOT
# LIMITED TO, THE IMPLIED WARRANTIES OF MERCHANTABILITY AND FITNESS FOR A
# PARTICULAR PURPOSE ARE DISCLAIMED. IN NO EVENT SHALL THE COPYRIGHT HOLDER OR
# CONTRIBUTORS BE LIABLE FOR ANY DIRECT, INDIRECT, INCIDENTAL, SPECIAL,
# EXEMPLARY, OR CONSEQUENTIAL DAMAGES (INCLUDING, BUT NOT LIMITED TO,
# PROCUREMENT OF SUBSTITUTE GOODS OR SERVICES; LOSS OF USE, DATA, OR PROFITS; OR
# BUSINESS INTERRUPTION) HOWEVER CAUSED AND ON ANY THEORY OF LIABILITY, WHETHER
# IN CONTRACT, STRICT LIABILITY, OR TORT (INCLUDING NEGLIGENCE OR OTHERWISE)
# ARISING IN ANY WAY OUT OF THE USE OF THIS SOFTWARE, EVEN IF ADVISED OF THE
# POSSIBILITY OF SUCH DAMAGE.
#

# Standard library imports
import time
import ast
from functools import reduce
from threading import Lock
import logging
from multiprocessing.managers import ListProxy

# Third party imports

# Local application imports
from .image_writer import ImageWriter
from navigate.tools.common_functions import VariableWithLock

# Logger Setup
p = __name__.split(".")[1]
logger = logging.getLogger(p)

class Snap:
    """Snap class for capturing data frames using a microscope.

    This class provides functionality to capture data frames using a microscope
    and log information about the camera and frame IDs.

    Notes:
    ------
    - This class is used to capture data frames using a microscope and log
    relevant information, such as the active camera and frame IDs.

    - The `Snap` class is typically used for capturing individual frames during
    microscopy experiments.

    - The data capture process involves capturing frames and logging
    camera-related information.

    - The `config_table` attribute is used to define the configuration for the
    data capture process, specifically the main data capture function.
    """

    def __init__(self, model, saving_flag=False):
        """Initialize the Snap class.

        Parameters:
        ----------
        model : MicroscopeModel
            The microscope model object used for data capture.
        """
        #: MicroscopeModel: The microscope model associated with the data capture.
        self.model = model

        #: bool: Saving each frames
        self.saving_flag = saving_flag

        #: dict: A dictionary defining the configuration for the data capture process.
        self.config_table = {
            "signal": {"main": self.signal_func},
            "data": {"main": self.data_func},
        }

    def signal_func(self) -> bool:
        """Mark saving flags in the signal function"""
        if self.saving_flag:
            self.model.mark_saving_flags([self.model.frame_id])
        return True

    def data_func(self, frame_ids: list) -> bool:
        """Capture data frames and log camera information.

        This method captures data frames using the microscope and logs information
        about the active camera and the provided frame IDs.

        Parameters:
        ----------
        frame_ids : list
            A list of frame IDs for which data frames should be captured.

        Returns:
        -------
        bool
            A boolean value indicating the success of the data capture process.
        """
        logger.info(f"the camera is:{self.model.active_microscope_name}, {frame_ids}")
        return True


class WaitForExternalTrigger:
    """WaitForExternalTrigger class to time features using external input.

    This class waits for either an external trigger (or the timeout) before continuing
    on to the next feature block in the list. Useful when combined with LoopByCount
    when each iteration may depend on some external event happening.

    Notes:
    ------
    - This class pauses the data thread while waiting for the trigger to avoid
      camera timeout issues.

    - Only digital triggers are handeled at this time: use the PFI inputs on the DAQ.
    """

    def __init__(self, model, trigger_channel="/PCIe-6738/PFI4", timeout=-1):
        """Initialize the WaitForExternalTrigger class.

        Parameters:
        ----------
        model : MicroscopeModel
            The microscope model object used for synchronization.
        trigger_channel : str
            The name of the DAQ PFI digital input.
        timeout : float
            Continue on anyway if timeout is reached. timeout < 0 will
            run forever.
        """
        self.model = model

        self.wait_interval = 0.001  # sec

        self.task = None
        self.trigger_channel = trigger_channel
        self.timeout = timeout

        self.config_table = {
            "signal": {
                "main": self.signal_func,
            }
        }

    def signal_func(self):

        # Pause the data thread to prevent camera timeout
        self.model.pause_data_thread()

        result = self.model.active_microscope.daq.wait_for_external_trigger(
            self.trigger_channel, self.wait_interval, self.timeout
        )

        # Resume the data thread
        self.model.resume_data_thread()

        return result


class WaitToContinue:
    """WaitToContinue class for synchronizing signal and data acquisition.

    This feature is used to synchronize signal and data acquisition processes, allowing
    the faster one to wait until the other one ends.

    Notes:
    ------
    - This class is used to synchronize signal and data acquisition processes in a
    controlled manner. It ensures that the faster process waits for the slower one to
    complete, improving synchronization during microscopy experiments.

    - The synchronization process involves using locks to control when the signal and
    data acquisition processes are allowed to proceed.

    - The `config_table` attribute defines the configuration for each stage of the
    synchronization process, including initialization, main execution, and cleanup
    steps.

    - The `first_enter_node` attribute tracks which process (signal or data) enters the
    node first to determine synchronization order.

    - The `WaitToContinue` class helps maintain order and synchronization between signal
    and data acquisition nodes in microscopy experiments.
    """

    def __init__(self, model):
        """Initialize the WaitToContinue class.

        Parameters:
        ----------
        model : MicroscopeModel
            The microscope model object used for synchronization.
        """
        #: MicroscopeModel: The microscope model associated with the synchronization.
        self.model = model

        #: Lock: A lock for the signal acquisition process.
        self.pause_signal_lock = Lock()

        #: Lock: A lock for the data acquisition process.
        self.pause_data_lock = Lock()

        #: VariableWithLock: A variable to track which process enters the node first.
        self.first_enter_node = VariableWithLock(str)

        #: dict: A dictionary defining the configuration for the synchronization
        self.config_table = {
            "signal": {
                "init": self.pre_signal_func,
                "main": self.signal_func,
                "cleanup": self.cleanup,
            },
            "data": {
                "init": self.pre_data_func,
                "main": self.data_func,
                "cleanup": self.cleanup,
            },
        }

    def pre_signal_func(self):
        """Prepare for the signal acquisition stage and synchronize with data
        acquisition.

        This method prepares for the signal acquisition stage and synchronizes with
        the data acquisition process, ensuring that the slower process proceeds first.
        """
        with self.first_enter_node as first_enter_node:
            if first_enter_node.value == "":
                logger.debug("*** wait to continue enters signal " "first!")
                first_enter_node.value = "signal"
                if not self.pause_signal_lock.locked():
                    self.pause_signal_lock.acquire()
                if self.pause_data_lock.locked():
                    self.pause_data_lock.release()

    def signal_func(self):
        """Synchronize signal acquisition and release locks.

        This method synchronizes the signal acquisition process with data acquisition
        and releases any locks held.

        Returns:
        -------
        bool
           A boolean value indicating the success of the synchronization process.
        """
        logger.debug(f"--wait to continue: {self.model.frame_id}")
        if self.pause_signal_lock.locked():
            self.pause_signal_lock.acquire()
        elif self.pause_data_lock.locked():
            self.pause_data_lock.release()
        self.first_enter_node.value = ""
        logger.debug(f"--wait to continue is done!: {self.model.frame_id}")
        return True

    def pre_data_func(self):
        """Prepare for the data acquisition stage and synchronize with signal
        acquisition.

        This method prepares for the data acquisition stage and synchronizes with the
        signal acquisition process, ensuring that the slower process proceeds first.
        """
        with self.first_enter_node as first_enter_node:
            if first_enter_node.value == "":
                logger.debug("*** wait to continue enters data " "node first!")
                first_enter_node.value = "data"
                if not self.pause_data_lock.locked():
                    self.pause_data_lock.acquire()
                if self.pause_signal_lock.locked():
                    self.pause_signal_lock.release()

    def data_func(self, frame_ids):
        """Synchronize data acquisition and release locks.

        This method synchronizes the data acquisition process with signal acquisition
        and releases any locks held.

        Parameters:
        ----------
        frame_ids : list
            A list of frame IDs for which data acquisition should be performed.

        Returns:
        -------
        bool
            A boolean value indicating the success of the synchronization process.
        """
        logger.debug(f"**wait to continue? {frame_ids}")
        if self.pause_data_lock.locked():
            self.pause_data_lock.acquire()
        elif self.pause_signal_lock.locked():
            self.pause_signal_lock.release()
        self.first_enter_node.value = ""
        logger.debug(f"**wait to continue is done! {frame_ids}")
        return True

    def cleanup(self):
        """Release any remaining locks during cleanup.

        This method releases any locks that may still be held during cleanup.
        """
        if self.pause_signal_lock.locked():
            self.pause_signal_lock.release()
        if self.pause_data_lock.locked():
            self.pause_data_lock.release()


class LoopByCount:
    """LoopByCount class for controlling signal and data acquisition loops.

    This class provides functionality to control signal and data acquisition loops by
    specifying the number of steps or frames to execute.

    Notes:
    ------
    - This class is used to control signal and data acquisition loops by specifying the
    number of steps or frames to execute. It allows for flexible control of the
    acquisition process.

    - The `steps` parameter can be an integer specifying the number of steps/frames
    directly or a string representing a configuration reference to determine the loop
    count dynamically.

    - The loop control process involves tracking the remaining steps/frames and deciding
     whether to continue the loop or exit based on the remaining count.

    - The `LoopByCount` class is useful for controlling the number of acquisitions
    during microscopy experiments, either by specifying a fixed count or by
    dynamically determining it from configuration references.
    """

    def __init__(self, model, steps=1):
        """Initialize the LoopByCount class.

        Parameters:
        ----------
        model : MicroscopeModel
            The microscope model object used for loop control.
        steps : int or str, optional
            The number of steps or a configuration reference to determine the loop
            count. Default is 1.
        """
        #: MicroscopeModel: The microscope model associated with the loop control.
        self.model = model

        #: bool: A boolean value indicating whether to step by frame or by step.
        self.step_by_frame = False if type(steps) is str else True

        #: int: The remaining number of steps or frames.
        self.steps = steps

        #: int: The remaining number of steps.
        self.signals = 1

        #: int: The remaining number of frames.
        self.data_frames = 1

        #: bool: Initialization flag
        self.initialized = VariableWithLock(bool)
        self.initialized.value = False

        #: dict: A dictionary defining the configuration for the loop control process.
        self.config_table = {
            "signal": {
                "init": self.pre_func,
                "main": self.signal_func,
            },
            "data": {
                "init": self.pre_func,
                "main": self.data_func
            },
        }

    def pre_func(self):
        """Initialize loop parameters"""
        if self.initialized.value:
            return
        
        with self.initialized as initialized:
            if initialized.value:
                return

            self.get_steps()

            self.signals = self.steps
            self.data_frames = self.steps
            initialized.value = True

            logger.debug(f"LoopByCount-initialize: {self.signals}, {self.data_frames}")

    def signal_func(self):
        """Control the signal acquisition loop and update the remaining steps.

        This method controls the signal acquisition loop by decrementing the remaining
        steps. It determines whether to continue the loop or exit based on the
        remaining count.

        Returns:
        -------
        bool
            A boolean value indicating whether to continue the loop.
        """
        self.signals -= 1
        if self.signals <= 0:
            self.signals = self.steps
            return False
        return True

    def data_func(self, frame_ids):
        """Control the data acquisition loop and update the remaining frames or steps.

        This method controls the data acquisition loop by decrementing the remaining
        frames or steps. It determines whether to continue the loop or exit based on
        the remaining count.

        Parameters:
        ----------
        frame_ids : list
            A list of frame IDs for which data acquisition should be performed.

        Returns:
        -------
        bool
            A boolean value indicating whether to continue the loop.
        """
        if self.step_by_frame:
            self.data_frames -= len(frame_ids)
        else:
            self.data_frames -= 1
        if self.data_frames <= 0:
            self.data_frames = self.steps
            return False
        return True

    def get_steps(self):
        """Get number of steps

        Returns:
        --------
        int
            Number of steps.
        """
        if type(self.steps) is int:
            return self.steps
        if self.steps == "channels":
            self.steps = len(self.model.active_microscope.available_channels)
        elif self.steps == "positions":
            self.steps = len(self.model.configuration["multi_positions"])
        else:
            try:
                parameters = self.steps.split(".")
                config_ref = reduce((lambda pre, n: f"{pre}['{n}']"), parameters, "")
                exec(f"self.steps = self.model.configuration{config_ref}")
            except:  # noqa
                self.steps = 1

            if type(self.steps) in [list, ListProxy]:
                self.steps = len(self.steps)
            else:
                self.steps = int(self.steps)
        return self.steps


class PrepareNextChannel:
    """PrepareNextChannel class for preparing microscopes for the next imaging channel.

    This class provides functionality to prepare multiple microscopes, including virtual
    microscopes and the primary microscope, for the next imaging channel during
    microscopy experiments.

    Notes:
    ------
    - This class is used to prepare multiple microscopes for the next imaging
    channel, ensuring that both virtual microscopes and the primary microscope are
    ready for the next step in microscopy experiments.

    - The `PrepareNextChannel` class is typically used to manage the preparation of
    microscopes before transitioning to a new imaging channel.

    - The channel preparation process involves calling the `prepare_next_channel()`
    method for each virtual microscope and the active microscope.

    - The `config_table` attribute is used to define the configuration for the
    channel preparation process, specifically the main preparation function.
    """

    def __init__(self, model):
        """Initialize the PrepareNextChannel class.

        Parameters:
        ----------
        model : MicroscopeModel
            The microscope model object used for channel preparation.
        """
        #: MicroscopeModel: Microscope model associated with the channel preparation.
        self.model = model

        #: dict: A dictionary defining the configuration for the channel preparation
        self.config_table = {"signal": {"main": self.signal_func}}

    def signal_func(self):
        """Prepare virtual and active microscopes for the next imaging channel.

        This method prepares virtual microscopes, if any, followed by the active
        microscope for the next imaging channel.

        Returns:
        -------
        bool
            A boolean value indicating the success of the channel preparation process.
        """
        # prepare virtual microscopes before the primary microscope
        for microscope_name in self.model.virtual_microscopes:
            self.model.virtual_microscopes[microscope_name].prepare_next_channel()

        self.model.active_microscope.prepare_next_channel()

        return True


class MoveToNextPositionInMultiPositionTable:
    """MoveToNextPositionInMultiPositionTable class for advancing in a multi-position
    table.

    This class provides functionality to move to the next position in a multi-position
    table and control the data thread accordingly.

    Notes:
    ------
    - This class is used to advance to the next position in a multi-position table,
    controlling the data thread based on stage distance thresholds.

    - The `MoveToNextPositionInMultiPositionTable` class is typically used to automate
     position changes during microscopy experiments, ensuring proper data thread
     management.

    - The position control process involves moving to the next position in the table,
    pausing the data thread if necessary, and resuming it after the movement.

    - The `config_table` attribute defines the configuration for the position control
    process, including signal acquisition and cleanup steps.
    """

    def __init__(self, model, resolution_value=None, zoom_value=None, offset=None):
        """Initialize the MoveToNextPositionInMultiPositionTable class.

        Parameters:
        ----------
        model : MicroscopeModel
            The microscope model object used for position control.
        resolution_value : str
            The resolution/microscope name of the current multiposition table
        zoom_value : str
            The zoom name. For example "1x", "2x", ...
        offset : list
            The position offset [x, y, z, theta, f]
        """
        #: MicroscopeModel: The microscope model associated with position control.
        self.model = model

        #: dict: A dictionary defining the configuration for the position control
        self.config_table = {
            "signal": {
                "init": self.pre_signal_func,
                "main": self.signal_func,
                "cleanup": self.cleanup,
            },
            "node": {"device_related": True},
        }

        #: int: The current index of the position being acquired in the multi-position
        self.pre_z = None

        #: int: The current index of the position being acquired in the multi-position
        self.current_idx = 0

        #: dict: A dictionary defining the configuration for the position control
        self.multiposition_table = []

        #: int: The total number of positions in the multi-position table.
        self.position_count = 0

        #: int: The stage distance threshold for pausing the data thread.
        self.stage_distance_threshold = 1000

        #: str: The microscope name/resolution name
        self.resolution_value = resolution_value
        #: str: The zoom value
        self.zoom_value = zoom_value
        #: dict: stage offset table
        self.offset = offset
        #: bool: The flag inidicates whether this node is initialized
        self.initialized = False

    def pre_signal_func(self):
        """Calculate stage offset if applicable."""
        if self.initialized:
            return
        self.initialized = True
        self.multiposition_table = self.model.configuration["multi_positions"]
        self.position_count = len(self.multiposition_table)
        if type(self.offset) is str:
            try:
                self.offset = ast.literal_eval(self.offset)
            except SyntaxError:
                self.offset = [0] * 5
        if not self.offset or type(self.offset) is not list:
            self.offset = [0] * 5

        # assert offset has at least 5 float values
        if len(self.offset) < 5:
            self.offset[len(self.offset) : 5] = [0] * (5 - self.offset)
        for i in range(5):
            try:
                self.offset[i] = float(self.offset[i])
            except (ValueError, TypeError):
                self.offset[i] = 0

        curr_resolution = self.model.active_microscope_name
        curr_zoom = self.model.active_microscope.zoom.zoomvalue
        if not self.resolution_value or not self.zoom_value:
            return
        if curr_resolution == self.resolution_value and curr_zoom == self.zoom_value:
            return
        # calculate offset
        if curr_resolution != self.resolution_value:
            stage_offset = self.model.configuration["configuration"]["microscopes"][
                self.resolution_value
            ]["stage"]
            curr_stage_offset = self.model.configuration["configuration"][
                "microscopes"
            ][curr_resolution]["stage"]
            for i, axis in enumerate(["x", "y", "z", "theta", "f"]):
                self.offset[i] = (
                    self.offset[i]
                    + curr_stage_offset[axis + "_offset"]
                    - stage_offset[axis + "_offset"]
                )
        else:
            solvent = self.model.configuration["experiment"]["Saving"]["solvent"]
            stage_solvent_offsets = self.model.active_microscope.zoom.stage_offsets
            if solvent in stage_solvent_offsets.keys():
                stage_offset = stage_solvent_offsets[solvent]
                for i, axis in enumerate(["x", "y", "z", "theta", "f"]):
                    if axis not in stage_offset.keys():
                        continue
                    try:
                        self.offset[i] = self.offset[i] + float(
                            stage_offset[axis][self.zoom_value][curr_zoom]
                        )
                    except (ValueError, KeyError):
                        print(
                            f"*** Offsets from {self.zoom_value} to {curr_zoom} are "
                            f"not implemented! There is not enough information in the "
                            f"configuration.yaml file!"
                        )
        logger.debug(f"Using stage offset {self.offset}")

    def signal_func(self):
        """Move to the next position in the multi-position table and control the data
        thread.

        This method advances to the next position in the multi-position table,
        controls the data thread based on stage distance thresholds, and updates
        position-related information.

        Returns:
        -------
        bool
            A boolean value indicating whether to continue the position control process.
        """
        logger.debug(
            f"multi-position current idx: {self.current_idx}, {self.position_count}"
        )
        if self.current_idx >= self.position_count:
            return False
        # add offset
        pos_dict = dict(
            zip(
                ["x", "y", "z", "theta", "f"],
                [
                    self.multiposition_table[self.current_idx][i] + self.offset[i]
                    for i in range(5)
                ],
            )
        )
        # pause data thread if necessary
        if self.current_idx == 0:
            temp = self.model.get_stage_position()
            pre_stage_pos = dict(
                map(
                    lambda k: (k, temp[f"{k}_pos"]),
                    ["x", "y", "z", "f", "theta"],
                )
            )
        else:
            pre_stage_pos = dict(
                zip(
                    ["x", "y", "z", "theta", "f"],
                    [
                        self.multiposition_table[self.current_idx - 1][i]
                        + self.offset[i]
                        for i in range(5)
                    ],
                )
            )
        delta_x = abs(pos_dict["x"] - pre_stage_pos["x"])
        delta_y = abs(pos_dict["y"] - pre_stage_pos["y"])
        delta_z = abs(pos_dict["z"] - pre_stage_pos["z"])
        delta_f = abs(pos_dict["f"] - pre_stage_pos["f"])
        should_pause_data_thread = any(
            distance > self.stage_distance_threshold
            for distance in [delta_x, delta_y, delta_z, delta_f]
        )
        if should_pause_data_thread:
            self.model.pause_data_thread()

        self.current_idx += 1
        # Make sure to go back to the beginning if using LoopByCount
        if self.current_idx == self.position_count:
            self.current_idx = 0

        abs_pos_dict = dict(map(lambda k: (f"{k}_abs", pos_dict[k]), pos_dict.keys()))
        logger.debug(f"MoveToNextPositionInMultiPosition: " f"{pos_dict}")
        self.model.move_stage(abs_pos_dict, wait_until_done=True)

        logger.debug("MoveToNextPositionInMultiPosition: move done")

        # resume data thread
        if should_pause_data_thread:
            self.model.resume_data_thread()
        self.model.active_microscope.central_focus = None
        if self.pre_z != pos_dict["z"]:
            self.pre_z = pos_dict["z"]
            return True

    def cleanup(self):
        """Cleanup method to resume the data thread.

        This method is responsible for resuming the data thread after position control.
        """
        self.model.resume_data_thread()


class StackPause:
    """StackPause class for pausing stack acquisition.

    This class provides functionality to pause stack acquisition for a specified
    number of timepoints or based on a defined pause time. It manages the data thread
    accordingly.

    Notes:
    ------
    - This class is used to pause stack acquisition for a specified number of timepoints
    or based on a defined pause time during microscopy experiments.

    - The `StackPause` class allows for flexible control of stack acquisition pauses,
    ensuring synchronization with data acquisition.

    - The stack pause control process involves managing the data thread, calculating
    pause times, and handling stack acquisition pauses.

    - The `config_table` attribute defines the configuration for the stack pause control
    process, specifically the main pause function.
    """

    def __init__(self, model, pause_num="experiment.MicroscopeState.timepoints"):
        """Initialize the StackPause class.

        Parameters:
        ----------
        model : MicroscopeModel
            The microscope model object used for stack acquisition control.

        pause_num : int or str, optional
            The number of timepoints to pause stack acquisition or a configuration
            reference to determine the pause count dynamically. Default is
            "experiment.MicroscopeState.timepoints".
        """
        self.model = model
        self.pause_num = pause_num
        if type(pause_num) is str:
            try:
                parameters = pause_num.split(".")
                config_ref = reduce((lambda pre, n: f"{pre}['{n}']"), parameters, "")
                exec(f"self.pause_num = int(self.model.configuration{config_ref})")
            except:  # noqa
                self.pause_num = 1
        self.config_table = {"signal": {"main": self.signal_func}}

    def signal_func(self):
        """Pause stack acquisition based on timepoints or pause time and manage the
        data thread.

        This method pauses stack acquisition based on the remaining timepoints or
        defined pause time. It manages the data thread accordingly during the pause.
        """
        self.pause_num -= 1
        if self.pause_num <= 0:
            return
        pause_time = float(
            self.model.configuration["experiment"]["MicroscopeState"]["stack_pause"]
        )
        if pause_time <= 0:
            return
        current_channel = f"channel_{self.model.active_microscope.current_channel}"
        current_exposure_time = (
            float(
                self.model.configuration["experiment"]["MicroscopeState"]["channels"][
                    current_channel
                ]["camera_exposure_time"]
            )
            / 1000.0
        )
        if pause_time < 5 * current_exposure_time:
            time.sleep(pause_time)
        else:
            self.model.pause_data_thread()
            pause_time -= 2 * current_exposure_time
            while pause_time > 0:
                pt = min(pause_time, 0.1)
                time.sleep(pt)
                if self.model.stop_acquisition:
                    self.model.resume_data_thread()
                    return
                pause_time -= 0.1
            self.model.resume_data_thread()


class ZStackAcquisition:
    """ZStackAcquisition class for controlling z-stack acquisition in microscopy.

    This class provides functionality to control z-stack acquisition, including managing
    z and focus positions, acquiring image data, and handling multi-channel
    acquisitions.

    Notes:
    ------
    - This class is used to control z-stack acquisition during microscopy experiments,
    allowing for position cycling, multi-channel acquisitions, and image saving.

    - The z-stack acquisition process involves initializing parameters, controlling
    position and focus movements, handling data acquisition, and managing data threads.

    - The `config_table` attribute defines the configuration for the z-stack acquisition
    process, including signal acquisition, data handling, and node type.
    """

    def __init__(
        self, model, get_origin=False, saving_flag=False, saving_dir="z-stack", force_multiposition=False
    ):
        """Initialize the ZStackAcquisition class.

        Parameters:
        ----------
        model : MicroscopeModel
            The microscope model object used for z-stack acquisition control.
        get_origin : bool, optional
            Flag to determine whether to get the z and focus origin positions.
            Default is False.
        saving_flag : bool, optional
            Flag to enable image saving during z-stack acquisition. Default is False.
        saving_dir : str, optional
            The sub-directory for saving z-stack images. Default is "z-stack".

        """
        #: MicroscopeModel: The microscope model associated with z-stack acquisition.
        self.model = model

        #: bool: Flag to determine whether to get the z and focus origin positions.
        self.get_origin = get_origin

        #: int: The number of z steps in the z-stack.
        self.number_z_steps = 0

        #: float: The start z position for the z-stack.
        self.start_z_position = 0

        #: float: The start focus position for the z-stack.
        self.start_focus = 0

        #: float: The z step size for the z-stack.
        self.z_step_size = 0

        #: float: The z stack distance for the z-stack.
        self.focus_step_size = 0

        #: dict: A dictionary defining the multi-position table for z-stack acquisition.
        self.positions = {}

        #: int: The current index of the position being acquired in the multi-position
        self.current_position_idx = 0

        #: int: The z position of the channel being acquired in the z-stack
        self.current_z_position = 0

        #: int: The f position of the channel being acquired in the z-stack
        self.current_focus_position = 0

        #: bool: Flag to determine whether to move to a new position
        self.need_to_move_new_position = True

        #: bool: Flag to determine whether to move the z position
        self.need_to_move_z_position = True

        #: int: The number of times the z position has been moved
        self.z_position_moved_time = 0

        #: dict: A dictionary defining the defocus values between channels
        self.defocus = None

        #: str: The stack cycling mode for z-stack acquisition.
        self.stack_cycling_mode = "per_stack"

        #: int: The number of channels in the z-stack.
        self.channels = 1

        #: bool: Force multiposition
        self.force_multiposition = force_multiposition

        #: ImageWriter: An image writer object for saving z-stack images.
        self.image_writer = None
        if saving_flag:
            self.image_writer = ImageWriter(model, sub_dir=saving_dir)

        self.prepare_next_channel = PrepareNextChannel(model)

        #: dict: A dictionary defining the configuration for the z-stack acquisition
        self.config_table = {
            "signal": {
                "init": self.pre_signal_func,
                "main": self.signal_func,
                "end": self.signal_end,
            },
            "data": {
                "init": self.pre_data_func,
                "main": self.in_data_func,
                "end": self.end_data_func,
                "cleanup": self.cleanup_data_func,
            },
            "node": {"node_type": "multi-step", "device_related": True},
        }

    def pre_signal_func(self):
        """Initialize z-stack acquisition parameters before the signal stage.

        This method initializes z-stack acquisition parameters, including position,
        focus, and data thread management, before the signal stage.
        """
        microscope_state = self.model.configuration["experiment"]["MicroscopeState"]

        self.stack_cycling_mode = microscope_state["stack_cycling_mode"]

        # get available channels
        self.channels = len(
            list(
                filter(
                    lambda channel: channel["is_selected"],
                    microscope_state["channels"].values(),
                )
            )
        )
        #: int: The current channel being acquired in the z-stack
        self.current_channel_in_list = 0

        self.number_z_steps = int(microscope_state["number_z_steps"])
        self.start_z_position = float(microscope_state["start_position"])
        # end_z_position = float(microscope_state["end_position"])
        self.z_step_size = float(microscope_state["step_size"])
        #: float: The z stack distance for the z-stack.
        self.z_stack_distance = abs(
            self.start_z_position - float(microscope_state["end_position"])
        )

        self.start_focus = float(microscope_state["start_focus"])
        end_focus = float(microscope_state["end_focus"])
        self.focus_step_size = (end_focus - self.start_focus) / self.number_z_steps
        #: float: The focus stack distance for the z-stack.
        self.f_stack_distance = abs(end_focus - self.start_focus)

        # restore z, f
        pos_dict = self.model.get_stage_position()

        #: float: The z position of the channel being acquired in the z-stack
        self.restore_z = pos_dict["z_pos"]

        #: float: The f position of the channel being acquired in the z-stack
        self.restore_f = pos_dict["f_pos"]

        # position: x, y, z, theta, f
<<<<<<< HEAD
        if bool(microscope_state["is_multiposition"]) or self.force_multiposition:
            self.positions = self.model.configuration["experiment"]["MultiPositions"]
=======
        if bool(microscope_state["is_multiposition"]):
            self.positions = self.model.configuration["multi_positions"]
>>>>>>> b7412e92
        else:
            self.positions = [
                [
                    float(pos_dict["x_pos"]),
                    float(pos_dict["y_pos"]),
                    float(
                        microscope_state.get(
                            "stack_z_origin",
                            pos_dict["z_pos"],
                        )
                        if not self.get_origin
                        else pos_dict["z_pos"]
                    ),
                    float(pos_dict["theta_pos"]),
                    float(
                        microscope_state.get(
                            "stack_focus_origin",
                            pos_dict["f_pos"],
                        )
                        if not self.get_origin
                        else pos_dict["f_pos"]
                    ),
                ]
            ]

        # Setup next channel down here, to ensure defocus isn't merged into
        # restore f_pos, positions
        self.model.active_microscope.central_focus = None
        self.model.active_microscope.current_channel = 0
        for microscope_name in self.model.virtual_microscopes:
            self.model.virtual_microscopes[microscope_name].current_channel = 0
        # prepare next channel
        self.prepare_next_channel.signal_func()

        logger.info(
            f"ZStackAcquisition. Positions {self.positions}, "
            f"Starting Focus {self.start_focus}, "
            f"Starting Z-Position {self.start_z_position}"
        )
        self.current_position_idx = 0
        self.current_position = dict(
            zip(["x", "y", "z", "theta", "f"], self.positions[0])
        )
        self.z_position_moved_time = 0
        self.need_to_move_new_position = True
        self.need_to_move_z_position = True
        #: bool: Flag to determine whether to pause the data thread.
        self.should_pause_data_thread = False
        # TODO: distance > 1000 should not be hardcoded and somehow related to
        #  different kinds of stage devices.
        self.stage_distance_threshold = 1000

        self.defocus = [
            v["defocus"]
            for v in microscope_state["channels"].values()
            if v["is_selected"]
        ]

    def signal_func(self):
        """Control z-stack acquisition, move positions, and manage data threads.

        This method controls the z-stack acquisition process, including moving positions
        and focus, managing data threads, and handling data acquisition during the
        signal stage.

        Returns:
        -------
        bool
            A boolean value indicating whether to continue the z-stack acquisition
            process.
        """
        if self.model.stop_acquisition:
            return False
        data_thread_is_paused = False

        # move stage X, Y, Theta
        if self.need_to_move_new_position:
            self.need_to_move_new_position = False

            self.pre_position = self.current_position
            self.current_position = dict(
                zip(
                    ["x", "y", "z", "theta", "f"],
                    self.positions[self.current_position_idx],
                )
            )

            # calculate first z, f position
            self.current_z_position = self.start_z_position + self.current_position["z"]
            self.current_focus_position = self.start_focus + self.current_position["f"]
            if self.defocus is not None:
                self.current_focus_position += self.defocus[
                    self.current_channel_in_list
                ]

            # calculate delta_x, delta_y
            # TODO: Here.
            pos_dict = dict(
                map(
                    lambda ax: (
                        f"{ax}_abs",
                        self.current_position[ax],
                    ),
                    ["x", "y", "theta"],
                )
            )

            if self.current_position_idx > 0:
                delta_x = self.current_position["x"] - self.pre_position["x"]
                delta_y = self.current_position["y"] - self.pre_position["y"]
                delta_z = (
                    self.current_position["z"]
                    - self.pre_position["z"]
                    + self.z_stack_distance
                )
                delta_f = (
                    self.current_position["f"]
                    - self.pre_position["f"]
                    + self.f_stack_distance
                )
            else:
                delta_x = 0
                delta_y = 0
                delta_z = 0
                delta_f = 0

            # displacement = [delta_z, delta_f, delta_x, delta_y]
            # Check the distance between current position and previous position,
            # if it is too far, then we can call self.model.pause_data_thread() and
            # self.model.resume_data_thread() after the stage has completed the move
            # to the next position.

            self.should_pause_data_thread = any(
                distance > self.stage_distance_threshold
                for distance in [delta_x, delta_y, delta_z, delta_f]
            )
            if self.should_pause_data_thread:
                self.model.pause_data_thread()
                data_thread_is_paused = True

            self.model.move_stage(pos_dict, wait_until_done=True)

        if self.need_to_move_z_position:
            # move z, f
            # self.model.pause_data_thread()

            if self.should_pause_data_thread and not data_thread_is_paused:
                self.model.pause_data_thread()
                logger.info("Data thread paused.")

            self.model.move_stage(
                {
                    "z_abs": self.current_z_position,
                    "f_abs": self.current_focus_position,
                },
                wait_until_done=True,
            )

        if self.should_pause_data_thread:
            self.model.resume_data_thread()
            self.should_pause_data_thread = False

        self.model.mark_saving_flags([self.model.frame_id])

        return True

    def signal_end(self):
        """Handle the end of the signal stage and position cycling.

        This method handles the end of the signal stage, including position cycling and
        channel updates for multi-channel acquisitions.

        Returns:
        -------
        bool
            A boolean value indicating whether to end the current node.
        """

        # end this node
        if self.model.stop_acquisition:
            return True

        if self.stack_cycling_mode != "per_stack":
            # update channel for each z position in 'per_slice'
            if self.defocus is not None:
                self.current_focus_position -= self.defocus[
                    self.current_channel_in_list
                ]
            self.update_channel()
            self.need_to_move_z_position = self.current_channel_in_list == 0

        # in 'per_slice', move to next z position if all the channels have been acquired
        if self.need_to_move_z_position:
            # next z, f position
            self.current_z_position += self.z_step_size
            self.current_focus_position += self.focus_step_size

            # update z position moved time
            self.z_position_moved_time += 1

        # decide whether to move X,Y,Theta
        if self.z_position_moved_time >= self.number_z_steps:
            self.z_position_moved_time = 0
            # calculate first z, f position
            self.current_z_position = self.start_z_position + self.current_position["z"]
            self.current_focus_position = self.start_focus + self.current_position["f"]
            if (
                self.z_stack_distance > self.stage_distance_threshold
                or self.f_stack_distance > self.stage_distance_threshold
            ):
                self.should_pause_data_thread = True

            # after running through a z-stack, update channel
            if self.stack_cycling_mode == "per_stack":
                self.update_channel()
                # if run through all the channels, move to next position
                if self.current_channel_in_list == 0:
                    self.need_to_move_new_position = True
            else:
                self.need_to_move_new_position = True

            if self.need_to_move_new_position:
                # move to next position
                self.current_position_idx += 1

        if self.current_position_idx >= len(self.positions):
            self.current_position_idx = 0
            # restore z
            self.model.move_stage(
                {"z_abs": self.restore_z, "f_abs": self.restore_f},
                wait_until_done=False,
            )  # Update position
            return True

        return False

    def update_channel(self):
        """Update the active channel during multi-channel acquisition.

        This method updates the active channel for multi-channel acquisitions, allowing
        cycling through channels.
        """
        self.current_channel_in_list = (
            self.current_channel_in_list + 1
        ) % self.channels
        # not update DAQ tasks if there is a NI Galvo stage
        self.prepare_next_channel.signal_func()
        if self.defocus is not None:
            self.current_focus_position += self.defocus[self.current_channel_in_list]

    def pre_data_func(self):
        """Initialize data-related parameters before data acquisition.

        This method initializes data-related parameters before data acquisition,
        including the count of received and expected frames.
        """

        self.received_frames = 0
        self.total_frames = self.channels * self.number_z_steps * len(self.positions)

    def in_data_func(self, frame_ids):
        """Handle incoming data frames during data acquisition.

        This method handles incoming data frames during data acquisition, updating the
        count of received frames and saving images if enabled.

        Parameters:
        ----------
        frame_ids : list
            A list of frame IDs received during data acquisition.

        """
        self.received_frames += len(frame_ids)
        if self.image_writer is not None:
            self.image_writer.save_image(frame_ids)

    def end_data_func(self):
        """Check if all expected data frames have been received.

        This method checks whether all expected data frames have been received during
        data acquisition.

        Returns:
        -------
        bool
            A boolean value indicating whether all expected data frames have been
            received.
        """

        return self.received_frames >= self.total_frames

    def cleanup_data_func(self):
        """Perform cleanup actions after data acquisition, if image saving is enabled.

        This method performs cleanup actions after data acquisition, such as cleaning up
         image writing, if image saving is enabled.
        """
        if self.image_writer:
            self.image_writer.cleanup()


class FindTissueSimple2D:
    """FindTissueSimple2D class for detecting tissue and gridding out the imaging
    space in  2D.

    This class is responsible for detecting tissue, thresholding, and gridding out the
    space for 2D imaging. It processes acquired frames to determine regions of
    interest (tissue), calculates offsets, and generates grid positions for imaging.
    """

    def __init__(
        self,
        model,
        overlap=0.1,
        target_resolution="Nanoscale",
        target_zoom="N/A",
    ):
        """Initialize the FindTissueSimple2D class.

        Parameters:
        ----------
        model : MicroscopeModel
            The microscope model object used for tissue detection and gridding.
        overlap : float, optional
            The overlap percentage between grid tiles. Default is 0.1 (10%).
        target_resolution : str, optional
            The target resolution for imaging (e.g., "Nanoscale"). Default is
            "Nanoscale".
        target_zoom : str, optional
            The target zoom level for imaging. Default is "N/A".
        """
        #: MicroscopeModel: The microscope model associated with tissue detection and
        self.model = model

        #: dict: A dictionary defining the configuration for tissue detection and
        self.config_table = {"signal": {}, "data": {"main": self.data_func}}

        #: float: The overlap percentage between grid tiles.
        self.overlap = overlap

        #: str: The target resolution for imaging (e.g., "Nanoscale").
        self.target_resolution = target_resolution

        #: str: The target zoom level for imaging.
        self.target_zoom = target_zoom

    def data_func(self, frame_ids):
        """Process acquired frames for tissue detection, thresholding, and grid
        calculation.

        This method processes acquired frames to detect tissue regions, apply
        thresholding, and calculate grid positions for imaging. It performs the
        following steps:
        - Downsamples the acquired image based on desired magnification change.
        - Applies thresholding using Otsu's method.
        - Calculates the bounding box of the tissue region.
        - Computes offsets for gridding based on acquired and target resolutions.
        - Grids out the 2D imaging space based on the specified overlap percentage.

        Parameters:
        ----------
        frame_ids : list
            A list of frame IDs corresponding to acquired frames.
        """

        from skimage import filters
        from skimage.transform import downscale_local_mean
        import numpy as np
        from navigate.tools.multipos_table_tools import (
            compute_tiles_from_bounding_box,
            calc_num_tiles,
        )

        for idx in frame_ids:
            img = self.model.data_buffer[idx]

            # Get current mag
            microscope_name = self.model.configuration["experiment"]["MicroscopeState"][
                "microscope_name"
            ]
            zoom = self.model.configuration["experiment"]["MicroscopeState"]["zoom"]
            curr_pixel_size = self.model.configuration["configuration"]["microscopes"][
                microscope_name
            ]["zoom"][zoom]["pixel_size"]
            # get target pixel size
            pixel_size = self.model.configuration["configuration"]["microscopes"][
                self.target_resolution
            ]["zoom"][self.target_zoom]["pixel_size"]

            # Downsample according to the desired magnification change. Note, we
            # could downsample by whatever we want.
            ds = int(curr_pixel_size / pixel_size)
            ds_img = downscale_local_mean(img, (ds, ds))

            # Threshold
            thresh_img = ds_img > filters.threshold_otsu(img)

            # Find the bounding box
            # In the real-deal, non-transposed image, x increase corresponds to a
            # decrease in row number y increase responds to an increase in row number
            # This means the smallest x coordinate is actually the largest
            x, y = np.where(thresh_img)
            # + 0.5 accounts for center of FOV
            x_start, x_end = -curr_pixel_size * ds * (
                np.max(x) + 0.5
            ), -curr_pixel_size * ds * (np.min(x) + 0.5)
            y_start, y_end = curr_pixel_size * ds * (
                np.min(y) + 0.5
            ), curr_pixel_size * ds * (np.max(y) + 0.5)
            xd, yd = abs(x_start - x_end), y_end - y_start

            # grab z, theta, f starting positions
            z_start = self.model.configuration["experiment"]["StageParameters"]["z"]
            r_start = self.model.configuration["experiment"]["StageParameters"]["theta"]
            if self.target_resolution == "Nanoscale":
                f_start = 0  # very different range of focus values in high-res
            else:
                f_start = self.model.configuration["experiment"]["StageParameters"]["f"]

            # Update x and y start to initialize from the upper-left corner of the
            # current image, since this is how np.where indexed them. The + 0.5 in
            # x_start/y_start calculation shifts their starts back to the center of the
            # field of view.
            curr_fov_x = (
                float(
                    self.model.configuration["experiment"]["CameraParameters"][
                        microscope_name
                    ]["x_pixels"]
                )
                * curr_pixel_size
            )
            curr_fov_y = (
                float(
                    self.model.configuration["experiment"]["CameraParameters"][
                        microscope_name
                    ]["y_pixels"]
                )
                * curr_pixel_size
            )
            x_start += (
                self.model.configuration["experiment"]["StageParameters"]["x"]
                + curr_fov_x / 2
            )
            y_start += (
                self.model.configuration["experiment"]["StageParameters"]["y"]
                - curr_fov_y / 2
            )

            # stage offset
            x_start += float(
                self.model.configuration["configuration"]["microscopes"][
                    self.target_resolution
                ]["stage"]["x_offset"]
            ) - float(
                self.model.configuration["configuration"]["microscopes"][
                    microscope_name
                ]["stage"]["x_offset"]
            )
            y_start += float(
                self.model.configuration["configuration"]["microscopes"][
                    self.target_resolution
                ]["stage"]["y_offset"]
            ) - float(
                self.model.configuration["configuration"]["microscopes"][
                    microscope_name
                ]["stage"]["y_offset"]
            )
            z_start += float(
                self.model.configuration["configuration"]["microscopes"][
                    self.target_resolution
                ]["stage"]["z_offset"]
            ) - float(
                self.model.configuration["configuration"]["microscopes"][
                    microscope_name
                ]["stage"]["z_offset"]
            )
            r_start += float(
                self.model.configuration["configuration"]["microscopes"][
                    self.target_resolution
                ]["stage"]["r_offset"]
            ) - float(
                self.model.configuration["configuration"]["microscopes"][
                    microscope_name
                ]["stage"]["r_offset"]
            )

            # grid out the 2D space
            fov_x = (
                float(
                    self.model.configuration["experiment"]["CameraParameters"][
                        microscope_name
                    ]["x_pixels"]
                )
                * pixel_size
            )
            fov_y = (
                float(
                    self.model.configuration["experiment"]["CameraParameters"][
                        microscope_name
                    ]["y_pixels"]
                )
                * pixel_size
            )
            x_tiles = calc_num_tiles(xd, self.overlap, fov_x)
            y_tiles = calc_num_tiles(yd, self.overlap, fov_y)

            table_values = compute_tiles_from_bounding_box(
                x_start,
                x_tiles,
                fov_x,
                self.overlap,
                y_start,
                y_tiles,
                fov_y,
                self.overlap,
                z_start,
                1,
                0,
                self.overlap,
                r_start,
                1,
                0,
                self.overlap,
                f_start,
                1,
                0,
                self.overlap,
            )

            self.model.event_queue.put(("multiposition", table_values))
<|MERGE_RESOLUTION|>--- conflicted
+++ resolved
@@ -1003,13 +1003,8 @@
         self.restore_f = pos_dict["f_pos"]
 
         # position: x, y, z, theta, f
-<<<<<<< HEAD
         if bool(microscope_state["is_multiposition"]) or self.force_multiposition:
-            self.positions = self.model.configuration["experiment"]["MultiPositions"]
-=======
-        if bool(microscope_state["is_multiposition"]):
             self.positions = self.model.configuration["multi_positions"]
->>>>>>> b7412e92
         else:
             self.positions = [
                 [
