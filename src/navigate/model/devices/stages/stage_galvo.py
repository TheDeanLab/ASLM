--- conflicted
+++ resolved
@@ -202,76 +202,13 @@
             if channel["is_selected"] is True:
 
                 # Get the Waveform Parameters
-<<<<<<< HEAD
                 sweep_time = self.sweep_times[channel_key]
-
-                self.samples = int(self.sample_rate * sweep_time)
 
                 self.waveform_dict[channel_key] = dc_value(
                     sample_rate=self.sample_rate,
                     sweep_time=sweep_time,
                     amplitude=volts,
                 )
-=======
-                # Assumes Remote Focus Delay < Camera Delay.  Should Assert.
-                exposure_time = self.exposure_times[channel_key]
-                self.sweep_time = self.sweep_times[channel_key]
-
-                if (
-                    self.configuration["experiment"]["MicroscopeState"]["image_mode"]
-                    == "confocal-projection"
-                ):
-                    z_range = microscope_state["scanrange"]
-                    z_planes = microscope_state["n_plane"]
-                    z_offset_start = microscope_state["offset_start"]
-                    z_offset_end = (
-                        microscope_state["offset_end"]
-                        if z_planes > 1
-                        else z_offset_start
-                    )
-                    waveforms = []
-                    if z_planes > 1:
-                        offsets = (
-                            np.arange(int(z_planes))
-                            * (z_offset_end - z_offset_start)
-                            / float(z_planes - 1)
-                        )
-                    else:
-                        offsets = [z_offset_start]
-                    print(offsets)
-                    for z_offset in offsets:
-                        amp = eval(self.volts_per_micron, {"x": 0.5 * (z_range)})
-                        off = eval(self.volts_per_micron, {"x": 0.5 * (z_offset)})
-                        waveforms.append(
-                            remote_focus_ramp(
-                                sample_rate=self.sample_rate,
-                                exposure_time=exposure_time,
-                                sweep_time=self.sweep_time,
-                                remote_focus_delay=self.remote_focus_delay,
-                                camera_delay=self.camera_delay_percent,
-                                fall=self.remote_focus_ramp_falling,
-                                amplitude=amp,
-                                offset=off,
-                            )
-                        )
-                        print(waveforms[-1].shape)
-                        print(
-                            np.min(waveforms[-1]),
-                            np.mean(waveforms[-1]),
-                            np.max(waveforms[-1]),
-                        )
-                    self.waveform_dict[channel_key] = np.hstack(waveforms)
-                    print(
-                        f"Waveform with {z_planes} planes is of length"
-                        f" {self.waveform_dict[channel_key].shape}"
-                    )
-                else:
-                    self.waveform_dict[channel_key] = dc_value(
-                        sample_rate=self.sample_rate,
-                        sweep_time=self.sweep_time,
-                        amplitude=volts,
-                    )
->>>>>>> 0f598e89
 
                 self.waveform_dict[channel_key][
                     self.waveform_dict[channel_key] > self.galvo_max_voltage
@@ -313,11 +250,6 @@
                     print("*** updating waveform in StageGalvo failed!", channel_key)
                     return False
 
-                # Get the Waveform Parameters
-                sweep_time = self.sweep_times[channel_key]
-
-                self.samples = int(self.sample_rate * sweep_time)
-
                 waveform_dict[channel_key][
                     waveform_dict[channel_key] > self.galvo_max_voltage
                 ] = self.galvo_max_voltage
@@ -327,8 +259,6 @@
 
         self.waveform_dict = waveform_dict
         self.daq.analog_outputs[self.axes_channels[0]] = {
-            "sample_rate": self.sample_rate,
-            "samples": self.samples,
             "trigger_source": self.trigger_source,
             "waveform": self.waveform_dict,
         }
@@ -394,14 +324,8 @@
                         / 1000
                     )
 
-<<<<<<< HEAD
                     sweep_time += duty_cycle_wait_duration
 
-                samples = int(self.sample_rate * sweep_time)
-=======
-                    self.sweep_time += duty_cycle_wait_duration
-
->>>>>>> 0f598e89
                 # Calculate the Waveforms
                 self.waveform_dict[channel_key] = dc_value(
                     sample_rate=self.sample_rate,
@@ -416,11 +340,6 @@
                 ] = self.galvo_min_voltage
 
         self.daq.analog_outputs[self.axes_channels[0]] = {
-<<<<<<< HEAD
-            "sample_rate": self.sample_rate,
-            "samples": samples,
-=======
->>>>>>> 0f598e89
             "trigger_source": self.trigger_source,
             "waveform": self.waveform_dict,
         }
