--- conflicted
+++ resolved
@@ -481,15 +481,9 @@
                         exception=TigerException,
                     )
                 )
-<<<<<<< HEAD
-        # TODO: This logic will not make sense if you do not have the ASI filterwheel?
-        elif (stage_type == "MS2000" and platform.system() == "Windows"):
-            """ Filter wheel can be controlled from the same Tiger Controller. If
-=======
 
         elif stage_type == "MS2000" and platform.system() == "Windows":
             """Filter wheel can be controlled from the same Controller. If
->>>>>>> 8cb1557c
             so, then we will load this as a shared device. If not, we will create the
             connection to the Controller.
 
@@ -814,15 +808,9 @@
                 continue
         device_not_found("Zoom", device_type)
     else:
-<<<<<<< HEAD
-        device_not_found(configuration["configuration"]["hardware"]["zoom"]["type"])
-        
-        
-=======
         device_not_found("Zoom", device_type)
 
 
->>>>>>> 8cb1557c
 def load_filter_wheel_connection(configuration, is_synthetic=False, plugin_devices={}):
     """Initializes the Filter Wheel class on a dedicated thread.
 
