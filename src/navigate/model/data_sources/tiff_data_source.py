--- conflicted
+++ resolved
@@ -34,11 +34,8 @@
 import os
 import uuid
 from pathlib import Path
-<<<<<<< HEAD
 from typing import Optional, Dict, Any
-=======
 import logging
->>>>>>> ff8ca2a7
 
 # Third Party Imports
 import tifffile
@@ -54,6 +51,7 @@
 # Logger Setup
 p = __name__.split(".")[1]
 logger = logging.getLogger(p)
+
 
 class TiffDataSource(DataSource):
     """Data source for TIFF files."""
@@ -169,7 +167,14 @@
                 ax = "Z"
             setattr(self, f"shape_{ax.lower()}", self.data.shape[i])
 
-    def get_data(self, timepoint: int=0, position: int=0, channel: int=0, z: int=-1, resolution: int=1) -> npt.ArrayLike:
+    def get_data(
+        self,
+        timepoint: int = 0,
+        position: int = 0,
+        channel: int = 0,
+        z: int = -1,
+        resolution: int = 1,
+    ) -> npt.ArrayLike:
         """Get data according to timepoint, position, channel and z-axis id
 
         Parameters
@@ -181,7 +186,7 @@
         channel : int
             The channel id
         z : int
-            The index of Z in a Z-stack. 
+            The index of Z in a Z-stack.
             Return all z if -1.
         resolution : int
             values from 1, 2, 4, 8
@@ -194,7 +199,11 @@
         """
         # TODO: may need to support .tif
         file_suffix = ".ome.tiff" if self.is_ome else ".tiff"
-        filename = os.path.join(self.save_directory, f"Position{position}", f"CH{channel:02d}_{timepoint:06d}{file_suffix}")
+        filename = os.path.join(
+            self.save_directory,
+            f"Position{position}",
+            f"CH{channel:02d}_{timepoint:06d}{file_suffix}",
+        )
 
         if not os.path.exists(filename):
             return None
@@ -202,11 +211,11 @@
         image = tifffile.TiffFile(filename)
         if z < 0:
             return TiffReader(image)
-        
+
         z_num = len(image.pages)
         if z < z_num:
             return image.pages[z].asarray()
-        
+
         return None
 
     def write(self, data: npt.ArrayLike, **kw) -> None:
@@ -246,7 +255,13 @@
             self.image[c].write(data, description=ome_xml, contiguous=True)
         else:
             dx, dy, dz = self.metadata.voxel_size
-            md = {"spacing": dz, "unit": "um", "axes": "ZYX", "channel": c, "timepoint": self._current_time}
+            md = {
+                "spacing": dz,
+                "unit": "um",
+                "axes": "ZYX",
+                "channel": c,
+                "timepoint": self._current_time,
+            }
             self.image[c].write(
                 data,
                 resolution=(1e4 / dx, 1e4 / dy, "CENTIMETER"),
@@ -372,18 +387,20 @@
         x, y = self.tiff.pages[0].shape
 
         return (page_number, x, y)
-    
+
     def __getitem__(self, index):
 
         if isinstance(index, int):
             # Return the entire page as a NumPy array
             return self.tiff.pages[index].asarray()
-        
+
         elif isinstance(index, slice):
             # Handle case for slicing all pages
-            pages = [self.tiff.pages[i].asarray() for i in range(index.start, index.stop)]
+            pages = [
+                self.tiff.pages[i].asarray() for i in range(index.start, index.stop)
+            ]
             return stack(pages, axis=0)
-        
+
         elif isinstance(index, tuple):
             # Check if the first index is an integer (page index)
             if isinstance(index[0], int):
@@ -394,14 +411,20 @@
                     return self.tiff.pages[page_index].asarray()[index[1], index[2]]
             elif isinstance(index[0], slice):
                 if len(index) == 2:
-                    pages = [self.tiff.pages[i].asarray()[index[1]] for i in range(index.start, index.stop)]
-                    
+                    pages = [
+                        self.tiff.pages[i].asarray()[index[1]]
+                        for i in range(index.start, index.stop)
+                    ]
+
                 elif len(index) == 3:
-                    pages = [self.tiff.pages[i].asarray()[index[1], index[2]] for i in range(index.start, index.stop)]
+                    pages = [
+                        self.tiff.pages[i].asarray()[index[1], index[2]]
+                        for i in range(index.start, index.stop)
+                    ]
                 return stack(pages, axis=0)
-        
+
         logger.debug(f"TiffReader: Invalid indexing format. {index}")
         return None
-    
+
     def __array__(self):
         return self.tiff.asarray()