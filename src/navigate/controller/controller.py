# Copyright (c) 2021-2024  The University of Texas Southwestern Medical Center.
# All rights reserved.
# Redistribution and use in source and binary forms, with or without
# modification, are permitted for academic and research use only
# (subject to the limitations in the disclaimer below)
# provided that the following conditions are met:

#      * Redistributions of source code must retain the above copyright notice,
#      this list of conditions and the following disclaimer.

#      * Redistributions in binary form must reproduce the above copyright
#      notice, this list of conditions and the following disclaimer in the
#      documentation and/or other materials provided with the distribution.

#      * Neither the name of the copyright holders nor the names of its
#      contributors may be used to endorse or promote products derived from this
#      software without specific prior written permission.

# NO EXPRESS OR IMPLIED LICENSES TO ANY PARTY'S PATENT RIGHTS ARE GRANTED BY
# THIS LICENSE. THIS SOFTWARE IS PROVIDED BY THE COPYRIGHT HOLDERS AND
# CONTRIBUTORS "AS IS" AND ANY EXPRESS OR IMPLIED WARRANTIES, INCLUDING, BUT NOT
# LIMITED TO, THE IMPLIED WARRANTIES OF MERCHANTABILITY AND FITNESS FOR A
# PARTICULAR PURPOSE ARE DISCLAIMED. IN NO EVENT SHALL THE COPYRIGHT HOLDER OR
# CONTRIBUTORS BE LIABLE FOR ANY DIRECT, INDIRECT, INCIDENTAL, SPECIAL,
# EXEMPLARY, OR CONSEQUENTIAL DAMAGES (INCLUDING, BUT NOT LIMITED TO,
# PROCUREMENT OF SUBSTITUTE GOODS OR SERVICES; LOSS OF USE, DATA, OR PROFITS; OR
# BUSINESS INTERRUPTION) HOWEVER CAUSED AND ON ANY THEORY OF LIABILITY, WHETHER
# IN CONTRACT, STRICT LIABILITY, OR TORT (INCLUDING NEGLIGENCE OR OTHERWISE)
# ARISING IN ANY WAY OUT OF THE USE OF THIS SOFTWARE, EVEN IF ADVISED OF THE
# POSSIBILITY OF SUCH DAMAGE.


#  Standard Library Imports
from multiprocessing import Manager
import tkinter
from tkinter import messagebox
import multiprocessing as mp
import threading
import sys
import os
import time
import platform

# Third Party Imports

# Local View Imports
from navigate.view.main_application_window import MainApp as view
from navigate.view.popups.camera_view_popup_window import CameraViewPopupWindow
from navigate.view.popups.feature_list_popup import FeatureListPopup

# Local Sub-Controller Imports
from navigate.controller.configuration_controller import ConfigurationController
from navigate.controller.sub_controllers import (
    KeystrokeController,
    WaveformTabController,
    StageController,
    CameraSettingController,
    CameraViewController,
    MIPViewController,
    MultiPositionController,
    ChannelsTabController,
    AcquireBarController,
    FeaturePopupController,
    MenuController,
    PluginsController,
    HistogramController,
    # MicroscopePopupController,
    # AdaptiveOpticsPopupController,
)

from navigate.controller.thread_pool import SynchronizedThreadPool

# Local Model Imports
from navigate.model.model import Model
from navigate.model.concurrency.concurrency_tools import ObjectInSubprocess

# Misc. Local Imports
from navigate.config.config import (
    load_configs,
    update_config_dict,
    verify_experiment_config,
    verify_waveform_constants,
    verify_positions_config,
    verify_configuration,
    get_navigate_path,
)
<<<<<<< HEAD
from navigate.tools.file_functions import save_yaml_file, get_ram_info
=======
from navigate.tools.file_functions import (
    create_save_path,
    load_yaml_file,
    save_yaml_file,
    get_ram_info,
)
>>>>>>> cea5ed85
from navigate.tools.common_dict_tools import update_stage_dict
from navigate.tools.multipos_table_tools import update_table
from navigate.tools.common_functions import combine_funcs

# Logger Setup
import logging

p = __name__.split(".")[1]
logger = logging.getLogger(p)


class Controller:
    """Navigate Controller"""

    def __init__(
        self,
        root,
        splash_screen,
        configuration_path,
        experiment_path,
        waveform_constants_path,
        rest_api_path,
        waveform_templates_path,
        gui_configuration_path,
        multi_positions_path,
        args,
    ):
        """Initialize the Navigate Controller.

        Parameters
        ----------
        root : Tk top-level widget.
            Tk.tk GUI instance.
        splash_screen : Tk top-level widget.
            Tk.tk GUI instance.
        configuration_path : string
            Path to the configuration yaml file.
            Provides global microscope configuration parameters.
        experiment_path : string
            Path to the experiment yaml file.
            Provides experiment-specific microscope configuration.
        waveform_constants_path : string
            Path to the waveform constants yaml file.
            Provides magnification and wavelength-specific parameters.
        rest_api_path : string
            Path to the REST API yaml file.
            Provides REST API configuration parameters.
        waveform_templates_path : string
            Path to the waveform templates yaml file.
            Provides waveform templates for each channel.
        gui_configuration_path : string
            Path to the GUI configuration yaml file.
            Provides GUI configuration parameters.
        *args :
            Command line input arguments for non-default
            file paths or using synthetic hardware modes.
        """
        #: Tk top-level widget: Tk.tk GUI instance.
        self.root = root

        #: Tk top-level widget: Tk.tk GUI instance.
        self.splash_screen = splash_screen

        #: string: Path to the configuration yaml file.
        self.configuration_path = configuration_path
        logger.info(f"Configuration Path: {self.configuration_path}")

        #: string: Path to the experiment yaml file.
        self.experiment_path = experiment_path
        logger.info(f"Experiment Path: {self.experiment_path}")

        #: string: Path to the waveform constants yaml file.
        self.waveform_constants_path = waveform_constants_path
        logger.info(f"Waveform Constants Path: {self.waveform_constants_path}")

        #: string: Path to the REST API yaml file.
        self.rest_api_path = rest_api_path
        logger.info(f"REST API Path: {self.rest_api_path}")

        #: string: Path to the waveform templates yaml file.
        self.waveform_templates_path = waveform_templates_path
        logger.info(f"Waveform Templates Path: {self.waveform_templates_path}")

        #: string: Path to the GUI configuration yaml file.
        self.gui_configuration_path = gui_configuration_path
        logger.info(f"GUI Configuration Path: {self.gui_configuration_path}")

        #: iterable: Non-default command line input arguments for
        self.args = args
        logger.info(f"Variable Input Arguments: {self.args}")

        #: Object: Thread pool for the controller.
        self.threads_pool = SynchronizedThreadPool()

        #: mp.Queue: Queue for retrieving events ('event_name', value) from model
        self.event_queue = mp.Queue(100)

        #: Manager: A shared memory manager
        self.manager = Manager()

        #: dict: Configuration dictionary
        self.configuration = load_configs(
            self.manager,
            configuration=self.configuration_path,
            experiment=self.experiment_path,
            waveform_constants=self.waveform_constants_path,
            rest_api_config=self.rest_api_path,
            waveform_templates=self.waveform_templates_path,
            gui=self.gui_configuration_path,
        )

        verify_configuration(self.manager, self.configuration)
        verify_experiment_config(self.manager, self.configuration)
        verify_waveform_constants(self.manager, self.configuration)

        positions = load_yaml_file(multi_positions_path)
        positions = verify_positions_config(positions)
        self.configuration["multi_positions"] = positions

        total_ram, available_ram = get_ram_info()
        logger.info(
            f"Total RAM: {total_ram / 1024**3:.2f} GB. "
            f"Available RAM: {available_ram / 1024**3:.2f} GB."
        )

        #: ObjectInSubprocess: Model object in MVC architecture.
        self.model = ObjectInSubprocess(
            Model, args, self.configuration, event_queue=self.event_queue
        )

        #: mp.Pipe: Pipe for sending images from model to view.
        self.show_img_pipe = self.model.create_pipe("show_img_pipe")

        #: string: Path to the default experiment yaml file.
        self.default_experiment_file = self.experiment_path

        #: string: Path to the waveform constants yaml file.
        self.waveform_constants_path = waveform_constants_path

        #: ConfigurationController: Configuration Controller object.
        self.configuration_controller = ConfigurationController(self.configuration)

        #: View: View object in MVC architecture.
        self.view = view(self.root)

        #: dict: Event listeners for the controller.
        self.event_listeners = {}

        #: AcquireBarController: Acquire Bar Sub-Controller.
        self.acquire_bar_controller = AcquireBarController(self.view.acquire_bar, self)

        #: ChannelsTabController: Channels Tab Sub-Controller.
        self.channels_tab_controller = ChannelsTabController(
            self.view.settings.channels_tab, self
        )

        #: MultiPositionController: Multi-Position Tab Sub-Controller.
        self.multiposition_tab_controller = MultiPositionController(
            self.view.settings.multiposition_tab.multipoint_list, self
        )

        #: CameraViewController: Camera View Tab Sub-Controller.
        self.camera_view_controller = CameraViewController(
            self.view.camera_waveform.camera_tab, self
        )

        self.histogram_controller = HistogramController(
            self.view.camera_waveform.camera_tab.histogram, self
        )

        #: MIPSettingController: MIP Settings Tab Sub-Controller.
        self.mip_setting_controller = MIPViewController(
            self.view.camera_waveform.mip_tab, self
        )

        #: CameraSettingController: Camera Settings Tab Sub-Controller.
        self.camera_setting_controller = CameraSettingController(
            self.view.settings.camera_settings_tab, self
        )

        #: StageController: Stage Sub-Controller.
        self.stage_controller = StageController(
            self.view.settings.stage_control_tab,
            self.view,
            self.camera_view_controller.canvas,
            self,
        )

        #: WaveformTabController: Waveform Display Sub-Controller.
        self.waveform_tab_controller = WaveformTabController(
            self.view.camera_waveform.waveform_tab, self
        )

        #: KeystrokeController: Keystroke Sub-Controller.
        self.keystroke_controller = KeystrokeController(self.view, self)

        # Exit the program when the window is closed
        self.view.root.protocol(
            "WM_DELETE_WINDOW", self.acquire_bar_controller.exit_program
        )

        # Bonus config
        self.update_acquire_control()

        t = threading.Thread(target=self.update_event)
        t.start()

        #: MenuController: Menu Sub-Controller.
        self.menu_controller = MenuController(view=self.view, parent_controller=self)
        self.menu_controller.initialize_menus()

        #: dict: acquisition modes from plugins
        self.plugin_acquisition_modes = {}

        #: PluginsController: Plugin Sub-Controller
        self.plugin_controller = PluginsController(
            view=self.view, parent_controller=self
        )
        self.plugin_controller.load_plugins()

        #: int: Number of x_pixels from microscope configuration file.
        self.img_width = 0

        #: int: Number of y_pixels from microscope configuration file.
        self.img_height = 0

        #: SharedNDArray: Pre-allocated shared memory array.
        self.data_buffer = None

        #: dict: Additional microscopes.
        self.additional_microscopes = {}

        #: dict: Additional microscope configurations.
        self.additional_microscopes_configs = {}

        #: bool: Flag for stopping acquisition.
        self.stop_acquisition_flag = False

        #: int: current image id in the buffer
        self.current_image_id = -1

        # Set view based on model.experiment
        self.populate_experiment_setting(in_initialize=True)

        # Camera View Tab
        self.initialize_cam_view()

        # destroy splash screen and show main screen
        self.splash_screen.destroy()
        self.root.deiconify()

        #: int: ID for the resize event.Only works on Windows OS.
        self.resize_event_id = None
        if platform.system() == "Windows":
            self.view.root.bind("<Configure>", self.resize)

    def update_buffer(self):
        """Update the buffer size according to the camera
        dimensions listed in the experimental parameters.

        Returns
        -------
        self.img_width : int
            Number of x_pixels from microscope configuration file.
        self.image_height : int
            Number of y_pixels from microscope configuration file.
        self.data_buffer : SharedNDArray
            Pre-allocated shared memory array.
            Size dictated by x_pixels, y_pixels, an number_of_frames in
            configuration file.
        """
        microscope_name = self.configuration["experiment"]["MicroscopeState"][
            "microscope_name"
        ]
        img_width = int(
            self.configuration["experiment"]["CameraParameters"][microscope_name][
                "img_x_pixels"
            ]
        )
        img_height = int(
            self.configuration["experiment"]["CameraParameters"][microscope_name][
                "img_y_pixels"
            ]
        )
        if img_width == self.img_width and img_height == self.img_height:
            return

        self.data_buffer = self.model.get_data_buffer(img_width, img_height)
        self.img_width = img_width
        self.img_height = img_height

    def update_acquire_control(self):
        """Update the acquire control based on the current experiment parameters."""
        self.view.acquire_bar.stop_stage.config(
            command=self.stage_controller.stop_button_handler
        )

    def change_microscope(self, microscope_name, zoom=None):
        """Change the microscope configuration.

        Parameters
        ----------
        microscope_name : string
            Name of the microscope to change to.
        zoom : string
            Name of the zoom value to change to.
        """
        self.configuration["experiment"]["MicroscopeState"][
            "microscope_name"
        ] = microscope_name
        if zoom:
            self.configuration["experiment"]["MicroscopeState"]["zoom"] = zoom
        if self.configuration_controller.change_microscope():
            # update widgets
            self.stage_controller.initialize()
            self.channels_tab_controller.initialize()
            self.camera_setting_controller.update_camera_device_related_setting()
            self.camera_setting_controller.populate_experiment_values()
            self.camera_setting_controller.calculate_physical_dimensions()
            self.camera_view_controller.update_snr()

        if (
            hasattr(self, "waveform_popup_controller")
            and self.waveform_popup_controller
        ):
            self.waveform_popup_controller.populate_experiment_values()

    def initialize_cam_view(self):
        """Populate view and maximum intensity projection tabs.

        Communicates with the camera view controller and mip setting controller to
        set the minimum and maximum counts, as well as the default channel settings.
        """
        # Populating Min and Max Counts
        self.camera_view_controller.initialize("minmax", [0, 2**16 - 1])
        self.mip_setting_controller.initialize("minmax", [0, 2**16 - 1])
        self.camera_view_controller.initialize("image", [1, 0, 0])

    def populate_experiment_setting(self, file_name=None, in_initialize=False):
        """Load experiment file and populate model.experiment and configure view.

        Confirms that the experiment file exists.
        Sends the experiment file to the model and the controller.
        Populates the GUI with these settings.

        Parameters
        __________
        file_name : string
            file_name = path to the non-default experiment yaml file.

        """
        # read the new file and update info of the configuration dict
        if not in_initialize:
            update_config_dict(
                self.manager, self.configuration, "experiment", file_name
            )
            verify_experiment_config(self.manager, self.configuration)

        # update buffer
        self.update_buffer()

        # Configure GUI
        microscope_name = self.configuration["experiment"]["MicroscopeState"][
            "microscope_name"
        ]
        self.configuration_controller.change_microscope()
        self.menu_controller.resolution_value.set(
            f"{microscope_name} "
            f"{self.configuration['experiment']['MicroscopeState']['zoom']}"
        )
        self.menu_controller.disable_stage_limits.set(
            0 if self.configuration["experiment"]["StageParameters"]["limits"] else 1
        )
        self.execute(
            "stage_limits",
            self.configuration["experiment"]["StageParameters"]["limits"],
        )

        self.acquire_bar_controller.populate_experiment_values()
        # self.stage_controller.populate_experiment_values()
        self.multiposition_tab_controller.set_positions(
            self.configuration["multi_positions"]
        )
        self.channels_tab_controller.populate_experiment_values()
        self.camera_setting_controller.populate_experiment_values()
        self.waveform_tab_controller.set_waveform_template(
            self.configuration["experiment"]["MicroscopeState"]["waveform_template"]
        )

        # autofocus popup
        if hasattr(self, "af_popup_controller"):
            self.af_popup_controller.populate_experiment_values()

        if file_name:
            self.plugin_controller.populate_experiment_setting()

        # set widget modes
        self.set_mode_of_sub("stop")
        self.stage_controller.initialize()

    def update_experiment_setting(self):
        """Update model.experiment according to values in the GUI

        Collect settings from sub-controllers will validate the value, if something
        is wrong, it will return False

        Returns
        -------
        string
            Warning info if any

        """
        warning_message = self.camera_setting_controller.update_experiment_values()
        microscope_name = self.configuration["experiment"]["MicroscopeState"][
            "microscope_name"
        ]

        # set waveform template
        if self.acquire_bar_controller.mode in ["live", "single", "z-stack"]:
            camera_setting = self.configuration["experiment"]["CameraParameters"][
                microscope_name
            ]
            if camera_setting["sensor_mode"] == "Light-Sheet" and camera_setting[
                "readout_direction"
            ] in ["Bidirectional", "Rev. Bidirectional"]:
                self.waveform_tab_controller.set_waveform_template("Bidirectional")
            else:
                self.waveform_tab_controller.set_waveform_template("Default")

        # update multi-positions
        positions = self.multiposition_tab_controller.get_positions()
        self.configuration["multi_positions"] = positions

        if (
            self.configuration["experiment"]["MicroscopeState"]["is_multiposition"]
            and len(positions) == 0
        ):
            # Update the view and override the settings.
            self.configuration["experiment"]["MicroscopeState"][
                "is_multiposition"
            ] = False
            self.channels_tab_controller.is_multiposition_val.set(False)

        # TODO: validate experiment dict

        warning_message += self.channels_tab_controller.verify_experiment_values()

        # additional microscopes
        for microscope_name in self.additional_microscopes_configs:
            if hasattr(self, f"{microscope_name.lower()}_camera_setting_controller"):
                getattr(
                    self, f"{microscope_name.lower()}_camera_setting_controller"
                ).update_experiment_values()
        if warning_message:
            return warning_message
        return ""

    def resize(self, event):
        """Resize the GUI.

        Parameters
        __________
        event : event
            event = <Configure x=0 y=0 width=1200 height=600>
        """

        def refresh(width, height):
            """Refresh the GUI.

            Parameters
            __________
            width : int
                Width of the GUI.
            height : int
                Height of the GUI.
            """
            if width < 1300 or height < 800:
                return
            self.view.camera_waveform["width"] = (
                width - self.view.left_frame.winfo_width() - 35
            )  #
            self.view.camera_waveform["height"] = height - 117

            print("camera_waveform height", self.view.camera_waveform["height"])

        if event.widget != self.view.scroll_frame:
            return
        if self.resize_event_id:
            self.view.after_cancel(self.resize_event_id)
        self.resize_event_id = self.view.after(
            1000, lambda: refresh(event.width, event.height)
        )

    def prepare_acquire_data(self):
        """Prepare the acquisition data.

        Updates model.experiment.
        Sets sub-controller's mode to 'live' when 'continuous is selected, or 'stop'.

        Returns
        -------
        bool
            True if all settings are valid, False otherwise.
        """
        warning_info = self.update_experiment_setting()
        if warning_info:
            messagebox.showerror(
                title="Warning",
                message=f"Cannot start acquisition!\n{warning_info}",
            )
            return False

        # update real image width and height
        self.set_mode_of_sub(self.acquire_bar_controller.mode)
        self.update_buffer()
        return True

    def set_mode_of_sub(self, mode):
        """Communicates imaging mode to sub-controllers.

        Parameters
        __________
        mode : str
            The string = 'live', 'stop'
        """
        self.channels_tab_controller.set_mode(mode)
        self.camera_view_controller.set_mode(mode)
        self.camera_setting_controller.set_mode(mode)
        self.mip_setting_controller.set_mode(mode)
        self.waveform_tab_controller.set_mode(mode)

        # additional microscopes
        for microscope_name in self.additional_microscopes_configs:
            if hasattr(self, f"{microscope_name.lower()}_camera_setting_controller"):
                getattr(
                    self, f"{microscope_name.lower()}_camera_setting_controller"
                ).set_mode(mode)

        if mode == "stop":
            # GUI Failsafe
            self.acquire_bar_controller.stop_acquire()
            # self.menu_controller.feature_id_val.set(0)

    def execute(self, command, *args):
        """Functions listens to the Sub_Gui_Controllers.

        The controller.experiment is passed as an argument to the model, which then
        overwrites the model.experiment. Workaround due to model being in a sub-process.

        Parameters
        __________
        command : string
            The string includes 'stage', 'stop_stage', 'move_stage_and_update_info',
        args* : Iterable.
            Function-specific passes
        """

        if command == "joystick_toggle":
            """Toggles the joystick mode on/off."""
            if self.stage_controller.joystick_is_on:
                self.execute("stop_stage")

        elif command == "stage":
            """Creates a thread and uses it to call the model to move stage

            Parameters
            __________
            args[0] : dict
                dict = {'x': value, 'y': value, 'z': value, 'theta': value, 'f': value}
            """
            self.threads_pool.createThread(
                "model", self.move_stage, args=({args[1] + "_abs": args[0]},)
            )

        elif command == "stop_stage":
            """Creates a thread and uses it to call the model to stop stage"""
            self.threads_pool.createThread("stop_stage", self.stop_stage)

        elif command == "move_stage_and_update_info":
            """update stage view to show the position

            Parameters
            __________
            args[0] : dict
                dict = {'x': value, 'y': value, 'z': value, 'theta': value, 'f': value}
            """
            self.stage_controller.set_position(args[0])

        elif command == "move_stage_and_acquire_image":
            """update stage and acquire an image

            Parameters
            __________
            args[0] : dict
                dict = {'x': value, 'y': value, 'z': value, 'theta': value, 'f': value}
            """
            stage_pos = dict(map(lambda axis: (axis + "_abs", args[0][axis]), args[0]))
            self.move_stage(stage_pos)
            self.update_stage_controller_silent(stage_pos)
            self.acquire_bar_controller.set_mode("single")
            self.execute("acquire")

        elif command == "get_stage_position":
            """Returns the current stage position

            Returns
            -------
                dict = {'x': value, 'y': value, 'z': value, 'theta': value, 'f': value}
            """
            return self.stage_controller.get_position()

        elif command == "mark_position":
            """Appends a position to the multi-position list.

            Parameters
            __________
            args[0] : dict
                dict = {'x': value, 'y': value, 'z': value, 'theta': value, 'f': value}
                values are in float64
            """
            self.multiposition_tab_controller.append_position(args[0])

        elif command == "resolution":
            """Changes the resolution mode and zoom position.

            Recalculates FOV_X and FOV_Y
            If Waveform Popup is open, communicates changes to it.

            Parameters
            ----------
            args : str
                "microscope_name zoom_value", "microscope_name", or "zoom_value"
            """
            # get microscope name and zoom value from args[0]
            temp = args[0].split()
            if len(temp) == 1:
                # microscope name is given
                if temp[0] in self.configuration_controller.microscope_list:
                    temp.append(
                        self.configuration_controller.get_zoom_value_list(temp[0])[0]
                    )
                elif temp[0] in self.configuration_controller.get_zoom_value_list(
                    self.configuration_controller.microscope_name
                ):
                    temp = [self.configuration_controller.microscope_name, temp[0]]
                else:
                    return
            resolution_value = " ".join(temp)
            if resolution_value != self.menu_controller.resolution_value.get():
                self.menu_controller.resolution_value.set(resolution_value)
                return
            self.change_microscope(temp[0], temp[1])
            work_thread = self.threads_pool.createThread(
                "model", lambda: self.model.run_command("update_setting", "resolution")
            )
            work_thread.join()

        elif command == "set_save":
            """Set whether the image will be saved.

            Parameters
            __________
            args : Boolean
                is_save = True/False
            """
            self.acquire_bar_controller.set_save_option(args[0])

        elif command == "update_setting":
            """Called by the Waveform Constants Popup Controller
            to update the Waveform constants settings in memory.

            Parameters
            __________
            args[0] : string
                string = 'resolution' or 'waveform' or 'galvo'...
            args[1] : dict
                dict = {
                'resolution_mode': self.resolution,
                'zoom': self.mag,
                'laser_info': self.resolution_info[
                'remote_focus_constants'][self.resolution][self.mag]
                }
            """
            self.threads_pool.createThread(
                "model", lambda: self.model.run_command("update_setting", *args)
            )

        elif command == "stage_limits":
            self.stage_controller.stage_limits = args[0]
            self.threads_pool.createThread(
                "model", lambda: self.model.run_command("stage_limits", *args)
            )

        elif command == "autofocus":
            """Execute autofocus routine."""
            if not self.acquire_bar_controller.is_acquiring:
                self.threads_pool.createThread(
                    "camera",
                    self.capture_image,
                    args=("autofocus", "live", *args),
                )
            elif self.acquire_bar_controller.mode == "live":
                self.threads_pool.createThread(
                    "model", lambda: self.model.run_command("autofocus", *args)
                )

        elif command == "eliminate_tiles":
            """Execute eliminate tiles routine."""

            self.acquire_bar_controller.set_mode(mode="customized")
            feature_list = self.menu_controller.feature_list_names
            feature_name = "Remove Empty Tiles"
            try:
                # feature_id_val has a trace, and setting the menu item triggers it.
                feature_id = feature_list.index(feature_name)
                self.menu_controller.feature_id_val.set(feature_id)
            except ValueError:
                logger.debug("No feature named 'Remove Empty Tiles' found.")
                messagebox.showwarning(
                    title="Navigate", message="Feature 'Remove Empty Tiles' not found."
                )
                return
            self.execute("acquire")

        elif command == "load_feature":
            """Tell model to load/unload features."""

            work_thread = self.threads_pool.createThread(
                "model", lambda: self.model.run_command("load_feature", *args)
            )
            work_thread.join()

        elif command == "acquire_and_save":
            """Acquire data and save it.

            Prepares the acquisition data.
            Creates the file directory for saving the data.
            Saves the experiment file to that directory.
            Acquires the data.

            Parameters
            __________
            args[0] : dict
                dict = self.save_settings from the experiment.yaml file.

            """
            if not self.prepare_acquire_data():
                self.acquire_bar_controller.stop_acquire()
                return

            file_directory = args[0]

            # Save the experiment.yaml file.
            save_yaml_file(
                file_directory=file_directory,
                content_dict=self.configuration["experiment"],
                filename="experiment.yml",
            )

            # Save the waveform_constants.yaml file.
            save_yaml_file(
                file_directory=file_directory,
                content_dict=self.configuration["waveform_constants"],
                filename="waveform_constants.yml",
            )

            # Save multi_positions.yml file
            save_yaml_file(
                file_directory=file_directory,
                content_dict=self.configuration["multi_positions"],
                filename="multi_positions.yml",
            )

            self.camera_setting_controller.solvent = self.configuration["experiment"][
                "Saving"
            ]["solvent"]
            self.camera_setting_controller.calculate_physical_dimensions()
            self.execute("acquire")

        elif command == "acquire":
            """Acquire data.

            Triggered when the Acquire button is hit by the user in the GUI.

            Prepares the acquisition data.

            Parameters
            __________
            args[0] : string
                string = 'continuous', 'z-stack', 'single', or 'projection'
            """
            # acquisition mode from plugin
            plugin_obj = self.plugin_acquisition_modes.get(
                self.acquire_bar_controller.mode, None
            )

            if plugin_obj and hasattr(plugin_obj, "prepare_acquisition_controller"):
                getattr(plugin_obj, "prepare_acquisition_controller")(self)

            # Prepare data
            if not self.prepare_acquire_data():
                self.acquire_bar_controller.stop_acquire()
                return

            # set the display segmentation flag to False
            self.camera_view_controller.display_mask_flag = False

            # ask user to verify feature list parameters if in "customized" mode
            if self.acquire_bar_controller.mode == "customized":
                feature_id = self.menu_controller.feature_id_val.get()
                if feature_id > 0:
                    if hasattr(self, "features_popup_controller"):
                        self.features_popup_controller.exit_func()
                    feature_list_popup = FeatureListPopup(
                        self.view, title="Feature List Configuration"
                    )
                    self.features_popup_controller = FeaturePopupController(
                        feature_list_popup, self
                    )
                    self.features_popup_controller.populate_feature_list(feature_id)

                    # wait until close the popup windows
                    self.view.wait_window(feature_list_popup.popup)

                    # do not run acquisition if "cancel" is selected
                    temp = self.features_popup_controller.start_acquisiton_flag
                    delattr(self, "features_popup_controller")
                    if not temp:
                        self.set_mode_of_sub("stop")
                        return

                    # if select 'ilastik segmentation' and 'show segmentation',
                    # TODO: update id if the feature id is changed
                    self.camera_view_controller.display_mask_flag = (
                        self.menu_controller.feature_id_val.get() == 4
                        and self.ilastik_controller.show_segmentation_flag
                    )

            self.stop_acquisition_flag = False
            self.launch_additional_microscopes()

            self.threads_pool.createThread(
                "camera",
                self.capture_image,
                args=(
                    "acquire",
                    self.acquire_bar_controller.mode,
                ),
            )

        elif command == "stop_acquire":
            """Stop the acquisition."""
            self.stop_acquisition_flag = True

            # self.model.run_command('stop')
            self.sloppy_stop()
            self.menu_controller.feature_id_val.set(0)

            # clear show_img_pipe
            while self.show_img_pipe.poll():
                self.show_img_pipe.recv()

            self.current_image_id = -1

        elif command == "exit":
            """Exit the program.

            Saves the current GUI settings to .navigate/config/experiment.yml file.
            """
            self.sloppy_stop()
            self.update_experiment_setting()
            file_directory = os.path.join(get_navigate_path(), "config")
            save_yaml_file(
                file_directory=file_directory,
                content_dict=self.configuration["experiment"],
                filename="experiment.yml",
            )
            save_yaml_file(
                file_directory=file_directory,
                content_dict=self.configuration["multi_positions"],
                filename="multi_positions.yml",
            )

            if hasattr(self, "waveform_popup_controller"):
                self.waveform_popup_controller.save_waveform_constants()

            self.model.run_command("terminate")
            self.model = None
            self.event_queue.put(("stop", ""))
            self.threads_pool.clear()
            sys.exit()

        # mirror commands:
        elif command in [
            "flatten_mirror",
            "zero_mirror",
            "set_mirror",
            "set_mirror_from_wcs",
        ]:
            self.threads_pool.createThread(
                "model", lambda: self.model.run_command(command, *args)
            )
        elif command == "tony_wilson":
            self.threads_pool.createThread(
                "camera",
                self.capture_image,
                args=(
                    "tony_wilson",
                    "live",
                ),
            )
        else:
            self.threads_pool.createThread(
                "model", lambda: self.model.run_command(command, *args)
            )

        # elif command == "change_camera":
        #     self.model.run_command("change_camera", *args)

        logger.info(
            f"Navigate Controller - command passed from child, {command}, {args}"
        )

    def sloppy_stop(self):
        """Keep trying to stop the model until successful.

        TODO: Delete this function!!!

        This is set up to get around the conflict between
        self.threads_pool.createThread('model', target)
        commands and the need to stop as abruptly as
        possible when the user hits stop. Here we leverage
        ObjectInSubprocess' refusal to let us access
        the model from two threads to our advantage, and just
        try repeatedly until we get a command in front
        of the next command in the model threads_pool resource.
        We should instead pause the model thread pool
        and interject our stop command, or clear the queue
        in threads_pool.
        """
        e = RuntimeError
        while e == RuntimeError:
            try:
                self.model.run_command("stop")
                e = None
            except RuntimeError:
                e = RuntimeError

    def capture_image(self, command, mode, *args):
        """Trigger the model to capture images.

        Parameters
        ----------
        command : string
            'acquire' or 'autofocus'
        mode : string
            'continuous', 'z-stack', 'single', or 'projection'
        args : function-specific passes.
        """
        self.camera_view_controller.image_count = 0
        self.mip_setting_controller.image_count = 0

        # Start up Progress Bars
        images_received = 0
        self.acquire_bar_controller.progress_bar(
            images_received=images_received,
            microscope_state=self.configuration["experiment"]["MicroscopeState"],
            mode=mode,
            stop=False,
        )
        try:
            work_thread = self.threads_pool.createThread(
                "model", lambda: self.model.run_command(command, *args)
            )
            work_thread.join()
        except Exception as e:
            messagebox.showerror(
                title="Error:",
                message=f"WARNING:\n{e}",
            )
            self.set_mode_of_sub("stop")
            return
        self.acquire_bar_controller.view.acquire_btn.configure(text="Stop")
        self.acquire_bar_controller.view.acquire_btn.configure(state="normal")
        microscope_name = self.configuration["experiment"]["MicroscopeState"][
            "microscope_name"
        ]

        self.camera_view_controller.initialize_non_live_display(
            self.configuration["experiment"]["MicroscopeState"],
            self.configuration["experiment"]["CameraParameters"][microscope_name],
        )

        self.mip_setting_controller.initialize_non_live_display(
            self.configuration["experiment"]["MicroscopeState"],
            self.configuration["experiment"]["CameraParameters"][microscope_name],
        )

        self.stop_acquisition_flag = False
        start_time = time.time()
        self.camera_setting_controller.update_readout_time()

        while True:
            if self.stop_acquisition_flag:
                break
            # Receive the Image and log it.
            image_id = self.show_img_pipe.recv()
            logger.info(f"Navigate Controller - Received Image: {image_id}")

            if image_id == "stop":
                self.current_image_id = -1
                break

            self.current_image_id = image_id

            if not isinstance(image_id, int):
                logger.debug(
                    f"Navigate Controller - Something wrong happened, stop the model!, "
                    f"{image_id}"
                )
                self.execute("stop_acquire")

            # Display the image and update the histogram
            self.camera_view_controller.try_to_display_image(
                image=self.data_buffer[image_id]
            )
            self.mip_setting_controller.try_to_display_image(
                image=self.data_buffer[image_id]
            )
            self.histogram_controller.populate_histogram(
                image=self.data_buffer[image_id]
            )
            images_received += 1

            # Update progress bar.
            self.acquire_bar_controller.progress_bar(
                images_received=images_received,
                microscope_state=self.configuration["experiment"]["MicroscopeState"],
                mode=mode,
                stop=False,
            )
            # update framerate
            stop_time = time.time()
            try:
                frames_per_second = images_received / (stop_time - start_time)
            except ZeroDivisionError:
                frames_per_second = 1 / (
                    self.configuration["experiment"]["MicroscopeState"]["channels"][
                        "channel_1"
                    ].get("camera_exposure_time", 200)
                    / 1000
                )

            # Update the Framerate in the Camera Settings Tab
            self.camera_setting_controller.framerate_widgets["max_framerate"].set(
                frames_per_second
            )

            # Update the Framerate in the Acquire Bar to provide an estimate of
            # the duration of time remaining.
            self.acquire_bar_controller.framerate = frames_per_second

        logger.info(
            f"Navigate Controller - Captured {images_received}, " f"{mode} Images"
        )

        # acquisition mode from plugin
        plugin_obj = self.plugin_acquisition_modes.get(mode, None)
        if plugin_obj and hasattr(plugin_obj, "end_acquisition_controller"):
            getattr(plugin_obj, "end_acquisition_controller")(self)

        # Stop Progress Bars
        self.acquire_bar_controller.progress_bar(
            images_received=images_received,
            microscope_state=self.configuration["experiment"]["MicroscopeState"],
            mode=mode,
            stop=True,
        )
        self.set_mode_of_sub("stop")

    def launch_additional_microscopes(self):
        """Launch additional microscopes."""

        def display_images(
            microscope_name, camera_view_controller, show_img_pipe, data_buffer
        ):
            """Display images from additional microscopes.

            Parameters
            ----------
            microscope_name : str
                Microscope name
            camera_view_controller : CameraViewController
                Camera View Controller object.
            show_img_pipe : multiprocessing.Pipe
                The pipe for showing images.
            data_buffer : SharedNDArray
                Pre-allocated shared memory array.
                Size dictated by x_pixels, y_pixels, and number_of_frames in
                configuration file.
            """
            camera_view_controller.initialize_non_live_display(
                self.configuration["experiment"]["MicroscopeState"],
                self.configuration["experiment"]["CameraParameters"][microscope_name],
            )
            images_received = 0
            while True:
                if self.stop_acquisition_flag:
                    break
                # Receive the Image and log it.
                image_id = show_img_pipe.recv()
                logger.info(f"Navigate Controller - Received Image: {image_id}")

                if image_id == "stop":
                    break
                if not isinstance(image_id, int):
                    logger.debug(
                        f"Navigate Controller - Something wrong happened in additional "
                        f"microscope!, {image_id}"
                    )
                    break

                # Display the Image in the View
                try:
                    camera_view_controller.try_to_display_image(
                        image=data_buffer[image_id],
                    )
                except tkinter._tkinter.TclError:
                    print("Can't show images for the additional microscope!")
                    break
                images_received += 1

        # destroy all additional microscopes
        for microscope_name in list(self.additional_microscopes.keys()):
            destroy_window = False
            if microscope_name not in self.additional_microscopes_configs:
                destroy_window = True
            self.destroy_virtual_microscope(microscope_name, destroy_window)

        # show additional camera view popup
        for microscope_name in self.additional_microscopes_configs:
            show_img_pipe = self.model.create_pipe(f"{microscope_name}_show_img_pipe")
            data_buffer = self.model.launch_virtual_microscope(
                microscope_name,
                self.additional_microscopes_configs[microscope_name],
            )

            if microscope_name not in self.additional_microscopes:
                self.additional_microscopes[microscope_name] = {}

            if "camera_view_controller" not in self.additional_microscopes[microscope_name]:
                popup_window = CameraViewPopupWindow(self.view, microscope_name)
                camera_view_controller = CameraViewController(
                    popup_window.camera_view, self
                )
                camera_view_controller.microscope_name = microscope_name
                popup_window.popup.bind("<Configure>", camera_view_controller.resize)
                self.additional_microscopes[microscope_name][
                    "popup_window"
                ] = popup_window
                self.additional_microscopes[microscope_name][
                    "camera_view_controller"
                ] = camera_view_controller
                popup_window.popup.protocol(
                    "WM_DELETE_WINDOW",
                    combine_funcs(
                        popup_window.popup.dismiss,
                        lambda: self.additional_microscopes[microscope_name].pop(
                            "camera_view_controller"
                        ),
                    ),
                )

            self.additional_microscopes[microscope_name][
                "show_img_pipe"
            ] = show_img_pipe
            self.additional_microscopes[microscope_name]["data_buffer"] = data_buffer

            # start thread
            capture_img_thread = threading.Thread(
                target=display_images,
                args=(
                    microscope_name,
                    self.additional_microscopes[microscope_name][
                        "camera_view_controller"
                    ],
                    show_img_pipe,
                    self.additional_microscopes[microscope_name]["data_buffer"],
                ),
            )
            capture_img_thread.start()

    def destroy_virtual_microscope(self, microscope_name, destroy_window=True):
        """Destroy virtual microscopes.

        Parameters
        ----------
        microscope_name : str
            The microscope name
        destroy_window : bool
            The flag to dismiss window.
        """
        if microscope_name not in self.additional_microscopes:
            return
        del self.additional_microscopes[microscope_name]["data_buffer"]
        self.model.destroy_virtual_microscope(microscope_name)
        # release pipe
        self.model.release_pipe(f"{microscope_name}_show_img_pipe")
        del self.additional_microscopes[microscope_name]["show_img_pipe"]
        # destroy the popup window
        if destroy_window:
            self.additional_microscopes[microscope_name]["popup_window"].popup.dismiss()
            self.additional_microscopes[microscope_name][
                "camera_view_controller"
            ] = None
            del self.additional_microscopes[microscope_name]

    def move_stage(self, pos_dict):
        """Trigger the model to move the stage.

        Parameters
        ----------
        pos_dict : dict
            Dictionary of axis positions
        """
        # Update our local stage dictionary
        update_stage_dict(self, pos_dict)

        # Pass to model
        self.model.move_stage(pos_dict)

    def stop_stage(self):
        """Stop the stage.

        Grab the stopped position from the stage
        and update the GUI control values accordingly.
        """
        self.model.stop_stage()

    def update_stage_controller_silent(self, ret_pos_dict):
        """Send updates to the stage GUI

        Parameters
        ----------
        ret_pos_dict : dict
            Dictionary of axis positions
        """
        stage_gui_dict = {}
        for axis, val in ret_pos_dict.items():
            ax = axis.split("_")[0]
            stage_gui_dict[ax] = val
        self.stage_controller.set_position_silent(stage_gui_dict)

    def update_event(self):
        """Update the View/Controller based on events from the Model."""
        while True:
            event, value = self.event_queue.get()

            if event == "warning":
                # Display a warning that arises from the model as a top-level GUI popup
                messagebox.showwarning(title="Navigate", message=value)

            elif event == "multiposition":
                # Update the multi-position tab without appending to the list
                update_table(
                    table=self.multiposition_tab_controller.table,
                    pos=value,
                )
                self.channels_tab_controller.is_multiposition_val.set(True)

            elif event == "stop":
                # Stop the software
                break

            elif event == "update_stage":
                for _ in range(10):
                    try:
                        self.update_stage_controller_silent(value)
                        break
                    except RuntimeError:
                        time.sleep(0.001)
                        pass

            elif event in self.event_listeners.keys():
                try:
                    self.event_listeners[event](value)
                except Exception:
                    print(f"*** unhandled event: {event}, {value}")

    def add_acquisition_mode(self, name, acquisition_obj):
        """Add and Acquisition Mode.

        Parameters
        ----------
        name : string
            Name of the acquisition mode.
        acquisition_obj : object
            Object of the acquisition mode.
        """
        if name in self.plugin_acquisition_modes:
            print(f"*** plugin acquisition mode {name} exists, can't add another one!")
            return
        self.plugin_acquisition_modes[name] = acquisition_obj(name)
        self.acquire_bar_controller.add_mode(name)

    def register_event_listener(self, event_name, event_handler):
        """Register an event listener.

        Parameters
        ----------
        event_name : string
            Name of the event.
        event_handler : callable
            The function to handle the event.
        """
        self.event_listeners[event_name] = event_handler

    def register_event_listeners(self, events):
        """Register multiple event listeners.

        Parameters
        ----------
        events : dict
            Dictionary of event names and handlers.
        """
        for event_name, event_handler in events.items():
            self.register_event_listener(event_name, event_handler)<|MERGE_RESOLUTION|>--- conflicted
+++ resolved
@@ -80,20 +80,15 @@
     update_config_dict,
     verify_experiment_config,
     verify_waveform_constants,
-    verify_positions_config,
     verify_configuration,
     get_navigate_path,
 )
-<<<<<<< HEAD
-from navigate.tools.file_functions import save_yaml_file, get_ram_info
-=======
 from navigate.tools.file_functions import (
     create_save_path,
     load_yaml_file,
     save_yaml_file,
     get_ram_info,
 )
->>>>>>> cea5ed85
 from navigate.tools.common_dict_tools import update_stage_dict
 from navigate.tools.multipos_table_tools import update_table
 from navigate.tools.common_functions import combine_funcs
@@ -118,7 +113,6 @@
         rest_api_path,
         waveform_templates_path,
         gui_configuration_path,
-        multi_positions_path,
         args,
     ):
         """Initialize the Navigate Controller.
@@ -209,10 +203,6 @@
         verify_experiment_config(self.manager, self.configuration)
         verify_waveform_constants(self.manager, self.configuration)
 
-        positions = load_yaml_file(multi_positions_path)
-        positions = verify_positions_config(positions)
-        self.configuration["multi_positions"] = positions
-
         total_ram, available_ram = get_ram_info()
         logger.info(
             f"Total RAM: {total_ram / 1024**3:.2f} GB. "
@@ -475,7 +465,7 @@
         self.acquire_bar_controller.populate_experiment_values()
         # self.stage_controller.populate_experiment_values()
         self.multiposition_tab_controller.set_positions(
-            self.configuration["multi_positions"]
+            self.configuration["experiment"]["MultiPositions"]
         )
         self.channels_tab_controller.populate_experiment_values()
         self.camera_setting_controller.populate_experiment_values()
@@ -525,7 +515,10 @@
 
         # update multi-positions
         positions = self.multiposition_tab_controller.get_positions()
-        self.configuration["multi_positions"] = positions
+        self.configuration["experiment"]["MultiPositions"] = positions
+        self.configuration["experiment"]["MicroscopeState"][
+            "multiposition_count"
+        ] = len(positions)
 
         if (
             self.configuration["experiment"]["MicroscopeState"]["is_multiposition"]
@@ -843,8 +836,8 @@
             if not self.prepare_acquire_data():
                 self.acquire_bar_controller.stop_acquire()
                 return
-
-            file_directory = args[0]
+            saving_settings = self.configuration["experiment"]["Saving"]
+            file_directory = create_save_path(saving_settings)
 
             # Save the experiment.yaml file.
             save_yaml_file(
@@ -858,13 +851,6 @@
                 file_directory=file_directory,
                 content_dict=self.configuration["waveform_constants"],
                 filename="waveform_constants.yml",
-            )
-
-            # Save multi_positions.yml file
-            save_yaml_file(
-                file_directory=file_directory,
-                content_dict=self.configuration["multi_positions"],
-                filename="multi_positions.yml",
             )
 
             self.camera_setting_controller.solvent = self.configuration["experiment"][
@@ -971,12 +957,6 @@
                 content_dict=self.configuration["experiment"],
                 filename="experiment.yml",
             )
-            save_yaml_file(
-                file_directory=file_directory,
-                content_dict=self.configuration["multi_positions"],
-                filename="multi_positions.yml",
-            )
-
             if hasattr(self, "waveform_popup_controller"):
                 self.waveform_popup_controller.save_waveform_constants()
 
@@ -1244,7 +1224,10 @@
             if microscope_name not in self.additional_microscopes:
                 self.additional_microscopes[microscope_name] = {}
 
-            if "camera_view_controller" not in self.additional_microscopes[microscope_name]:
+            if (
+                "camera_view_controller"
+                not in self.additional_microscopes[microscope_name]
+            ):
                 popup_window = CameraViewPopupWindow(self.view, microscope_name)
                 camera_view_controller = CameraViewController(
                     popup_window.camera_view, self
