"""
ASLM stage communication classes.
Class for mixed digital and analog modulation of laser devices.
Goal is to set the DC value of the laser intensity with the analog voltage, and then rapidly turn it on and off
with the digital signal.

Copyright (c) 2021-2022  The University of Texas Southwestern Medical Center.
All rights reserved.

Redistribution and use in source and binary forms, with or without
modification, are permitted for academic and research use only (subject to the limitations in the disclaimer below)
provided that the following conditions are met:

     * Redistributions of source code must retain the above copyright notice,
     this list of conditions and the following disclaimer.

     * Redistributions in binary form must reproduce the above copyright
     notice, this list of conditions and the following disclaimer in the
     documentation and/or other materials provided with the distribution.

     * Neither the name of the copyright holders nor the names of its
     contributors may be used to endorse or promote products derived from this
     software without specific prior written permission.

NO EXPRESS OR IMPLIED LICENSES TO ANY PARTY'S PATENT RIGHTS ARE GRANTED BY
THIS LICENSE. THIS SOFTWARE IS PROVIDED BY THE COPYRIGHT HOLDERS AND
CONTRIBUTORS "AS IS" AND ANY EXPRESS OR IMPLIED WARRANTIES, INCLUDING, BUT NOT
LIMITED TO, THE IMPLIED WARRANTIES OF MERCHANTABILITY AND FITNESS FOR A
PARTICULAR PURPOSE ARE DISCLAIMED. IN NO EVENT SHALL THE COPYRIGHT HOLDER OR
CONTRIBUTORS BE LIABLE FOR ANY DIRECT, INDIRECT, INCIDENTAL, SPECIAL,
EXEMPLARY, OR CONSEQUENTIAL DAMAGES (INCLUDING, BUT NOT LIMITED TO,
PROCUREMENT OF SUBSTITUTE GOODS OR SERVICES; LOSS OF USE, DATA, OR PROFITS; OR
BUSINESS INTERRUPTION) HOWEVER CAUSED AND ON ANY THEORY OF LIABILITY, WHETHER
IN CONTRACT, STRICT LIABILITY, OR TORT (INCLUDING NEGLIGENCE OR OTHERWISE)
ARISING IN ANY WAY OUT OF THE USE OF THIS SOFTWARE, EVEN IF ADVISED OF THE
POSSIBILITY OF SUCH DAMAGE.
"""

# Standard Imports
import logging
import time

# Third Party Imports
from pathlib import Path

from pipython import GCSDevice, pitools

# Local Imports

# Logger Setup
p = __name__.split(".")[0]
logger = logging.getLogger(p)

class StageBase:
    def __init__(self, model, verbose):
        self.verbose = verbose
        self.model = model

        """
        Initial setting of all positions
        self.x_pos, self.y_pos etc are the true axis positions, no matter whether
        the stages are zeroed or not.
        """
        self.x_pos = 0
        self.y_pos = 0
        self.z_pos = 0
        self.f_pos = 0
        self.theta_pos = 0
        self.position_dict = {'x_pos': self.x_pos,
                              'y_pos': self.y_pos,
                              'z_pos': self.z_pos,
                              'f_pos': self.f_pos,
                              'theta_pos': self.theta_pos,
                              }
        """
        Internal (software) positions
        """
        self.int_x_pos = 0
        self.int_y_pos = 0
        self.int_z_pos = 0
        self.int_f_pos = 0
        self.int_theta_pos = 0
        self.int_position_dict = {'x_pos': self.int_x_pos,
                                  'y_pos': self.int_y_pos,
                                  'z_pos': self.int_z_pos,
                                  'f_pos': self.int_f_pos,
                                  'theta_pos': self.int_theta_pos,
                                  }
        """
        Create offsets. It should be: int_x_pos = x_pos + int_x_pos_offset
        self.int_x_pos = self.x_pos + self.int_x_pos_offset
        OR x_pos = int_x_pos - int_x_pos_offset
        self.x_pos = self.int_x_pos - self.int_x_pos_offset
        """
        self.int_x_pos_offset = 0
        self.int_y_pos_offset = 0
        self.int_z_pos_offset = 0
        self.int_f_pos_offset = 0
        self.int_theta_pos_offset = 0

        """
        Setting movement limits: currently hardcoded: Units are in microns
        """
        self.x_max = model.StageParameters['x_max']
        self.x_min = model.StageParameters['x_min']
        self.y_max = model.StageParameters['y_max']
        self.y_min = model.StageParameters['y_min']
        self.z_max = model.StageParameters['z_max']
        self.z_min = model.StageParameters['z_min']
        self.f_max = model.StageParameters['f_max']
        self.f_min = model.StageParameters['f_min']
        self.theta_max = model.StageParameters['theta_max']
        self.theta_min = model.StageParameters['theta_min']

        # Sample Position When Rotating
        self.x_rot_position = model.StageParameters['x_rot_position']
        self.y_rot_position = model.StageParameters['y_rot_position']
        self.z_rot_position = model.StageParameters['z_rot_position']

        # Starting Position of Focusing Device
        self.startfocus = model.StageParameters['startfocus']

    def create_position_dict(self):
        pass

    def create_internal_position_dict(self):
        pass

    def report_position(self):
        pass

    def move_relative(self, dict, wait_until_done=False):
        pass

    def move_absolute(self, dict, wait_until_done=False):
        pass

    def stop(self):
        pass

    def zero_axes(self, list):
        pass

    def unzero_axes(self, list):
        pass

    def load_sample(self):
        pass

    def unload_sample(self):
        pass

    def mark_rotation_position(self):
        pass

    def go_to_rotation_position(self, wait_until_done=False):
        pass


class SyntheticStage(StageBase):
    def __init__(self, model, verbose):
        super().__init__(model, verbose)

    def create_position_dict(self):
        self.position_dict = {'x_pos': self.x_pos,
                              'y_pos': self.y_pos,
                              'z_pos': self.z_pos,
                              'f_pos': self.f_pos,
                              'theta_pos': self.theta_pos,
                              }

    def create_internal_position_dict(self):
        self.int_position_dict = {'x_pos': self.int_x_pos,
                                  'y_pos': self.int_y_pos,
                                  'z_pos': self.int_z_pos,
                                  'f_pos': self.int_f_pos,
                                  'theta_pos': self.int_theta_pos,
                                  }

    def report_position(self):
        self.create_position_dict()
        self.int_x_pos = self.x_pos + self.int_x_pos_offset
        self.int_y_pos = self.y_pos + self.int_y_pos_offset
        self.int_z_pos = self.z_pos + self.int_z_pos_offset
        self.int_f_pos = self.f_pos + self.int_f_pos_offset
        self.int_theta_pos = self.theta_pos + self.int_theta_pos_offset
        self.create_internal_position_dict()
        if self.verbose:
            print("Stage Position: ", self.int_position_dict)
        logger.debug(f"Stage Position:, {self.int_position_dict}")
    def move_relative(self, move_dictionary, wait_until_done=False):
        """
        Move relative method
        """

        if 'x_rel' in move_dictionary:
            x_rel = move_dictionary['x_rel']
            if (self.x_min <= self.x_pos +
                    x_rel) and (self.x_max >= self.x_pos + x_rel):
                self.x_pos = self.x_pos + x_rel
            else:
                print('Relative movement stopped: X limit would be reached!', 1000)
                logger.info("Relative movement stopped: X limit would be reached!, 1000")

        if 'y_rel' in move_dictionary:
            y_rel = move_dictionary['y_rel']
            if (self.y_min <= self.y_pos +
                    y_rel) and (self.y_max >= self.y_pos + y_rel):
                self.y_pos = self.y_pos + y_rel
            else:
                print('Relative movement stopped: Y limit would be reached!', 1000)
                logger.info("Relative movement stopped: Y limit would be reached!")

        if 'z_rel' in move_dictionary:
            z_rel = move_dictionary['z_rel']
            if (self.z_min <= self.z_pos +
                    z_rel) and (self.z_max >= self.z_pos + z_rel):
                self.z_pos = self.z_pos + z_rel
            else:
                print('Relative movement stopped: Z limit would be reached!', 1000)
                logger.info("Relative movement stopped: Z limit would be reached!")

        if 'theta_rel' in move_dictionary:
            theta_rel = move_dictionary['theta_rel']
            if (self.theta_min <= self.theta_pos +
                    theta_rel) and (self.theta_max >= self.theta_pos + theta_rel):
                self.theta_pos = self.theta_pos + theta_rel
            else:
                print(
                    'Relative movement stopped: Rotation limit would be reached!',
                    1000)
                logger.info("Relative movement stopped: Rotation limit would be reached!")

        if 'f_rel' in move_dictionary:
            f_rel = move_dictionary['f_rel']
            if (self.f_min <= self.f_pos +
                    f_rel) and (self.f_max >= self.f_pos + f_rel):
                self.f_pos = self.f_pos + f_rel
            else:
                print(
                    'Relative movement stopped: Focus limit would be reached!',
                    1000)
                logger.info("Relative movement stopped: Focus limit would be reached!")

        if wait_until_done is True:
            time.sleep(0.02)

    def move_absolute(self, move_dictionary, wait_until_done=False):
        """
        Move absolute method
        """

        if 'x_abs' in move_dictionary:
            x_abs = move_dictionary['x_abs']
            x_abs = x_abs - self.int_x_pos_offset
            if (self.x_min <= x_abs) and (self.x_max >= x_abs):
                self.x_pos = x_abs
            else:
                logger.info("Absolute movement stopped: X limit would be reached!, 1000")
                print('Absolute movement stopped: X limit would be reached!', 1000)

        if 'y_abs' in move_dictionary:
            y_abs = move_dictionary['y_abs']
            y_abs = y_abs - self.int_y_pos_offset
            if (self.y_min <= y_abs) and (self.y_max >= y_abs):
                self.y_pos = y_abs
            else:
                logger.info("Absolute movement stopped: Y limit would be reached!, 1000")
                print('Absolute movement stopped: Y limit would be reached!', 1000)

        if 'z_abs' in move_dictionary:
            z_abs = move_dictionary['z_abs']
            z_abs = z_abs - self.int_z_pos_offset
            if (self.z_min <= z_abs) and (self.z_max >= z_abs):
                self.z_pos = z_abs
            else:
                logger.info("Absolute movement stopped: Z limit would be reached!, 1000")
                print('Absolute movement stopped: Z limit would be reached!', 1000)

        if 'f_abs' in move_dictionary:
            f_abs = move_dictionary['f_abs']
            f_abs = f_abs - self.int_f_pos_offset
            if (self.f_min <= f_abs) and (self.f_max >= f_abs):
                self.f_pos = f_abs
            else:
                logger.info("Absolute movement stopped: Focus limit would be reached!, 1000")
                print(
                    'Absolute movement stopped: Focus limit would be reached!',
                    1000)

        if 'theta_abs' in move_dictionary:
            theta_abs = move_dictionary['theta_abs']
            theta_abs = theta_abs - self.int_theta_pos_offset
            if (self.theta_min <= theta_abs) and (self.theta_max >= theta_abs):
                self.theta_pos = theta_abs
            else:
                logger.info("Absolute movement stopped: Rotation limit would be reached!, 1000")
                print(
                    'Absolute movement stopped: Rotation limit would be reached!',
                    1000)

        if wait_until_done is True:
            time.sleep(.25)

        if self.verbose:
            print('stage moved to ', move_dictionary)
        logger.debug(f"stage moved to, {move_dictionary}")
    def zero_axes(self, list):
        for axis in list:
            try:
                exec(
                    'self.int_' +
                    axis +
                    '_pos_offset = -self.' +
                    axis +
                    '_pos')
            except BaseException:
                logger.error(f"Zeroing of axis: {axis} failed")
                print('Zeroing of axis: ', axis, 'failed')

    def unzero_axes(self, list):
        for axis in list:
            try:
                exec('self.int_' + axis + '_pos_offset = 0')
            except BaseException:
                logger.exception(f"Unzeroing of axis: {axis} failed")
                print('Unzeroing of axis: ', axis, 'failed')

    def load_sample(self):
        self.y_pos = self.model.StageParameters['y_load_position']

    def unload_sample(self):
        self.y_pos = self.model.StageParameters['y_unload_position']

    def mark_rotation_position(self):
        """
        # Take the current position and mark it as rotation location
        """
        self.x_rot_position = self.x_pos
        self.y_rot_position = self.y_pos
        self.z_rot_position = self.z_pos
        if self.verbose:
            print('Marking new rotation position (absolute coordinates): X: ',
                  self.x_pos, ' Y: ', self.y_pos, ' Z: ', self.z_pos)
        logger.debug(f"Marking new rotation position (absolute coordinates): X: {self.x_pos}, Y: {self.y_pos}, Z: {self.z_pos}")

    def go_to_rotation_position(self, wait_until_done=False):
        pass


class PIStage(StageBase):
    def __init__(self, model, verbose):
        super().__init__(model, verbose)
        pi_stages = self.model.StageParameters['stages']
        pi_refmodes = self.model.StageParameters['refmode']
        pi_stages = pi_stages.split()
        pi_refmodes = pi_refmodes.split()

        self.pitools = pitools
        self.controllername = self.model.StageParameters['controllername']
        self.pi_stages = pi_stages
        self.refmode = pi_refmodes
        self.serialnum = str(self.model.StageParameters['serialnum'])
        self.pidevice = GCSDevice(self.controllername)
        self.pidevice.ConnectUSB(serialnum=self.serialnum)
        self.pitools.startup(
            self.pidevice, stages=list(
                self.pi_stages), refmodes=list(
                self.refmode))
        self.block_till_controller_is_ready()

        # Move the Focusing Stage to the Start Position
        self.pidevice.MOV(5, self.startfocus / 1000)

    def __del__(self):
        try:
            """
            # Close the PI connection
            """
            self.pidevice.unload()
            if self.verbose:
                print('PI connection closed')
            logger.debug("PI connection closed")
        except BaseException:
            logger.error("Error while disconnecting the PI stage")
            print('Error while disconnecting the PI stage')

    def create_position_dict(self):
        """
        # Creates a dictionary with the hardware stage positions.
        """
        self.position_dict = {'x_pos': self.x_pos,
                              'y_pos': self.y_pos,
                              'z_pos': self.z_pos,
                              'f_pos': self.f_pos,
                              'theta_pos': self.theta_pos,
                              }

    def create_internal_position_dict(self):
        """
        # Creates a dictionary with the software stage positions.
        # Internal position includes the offset for each stage position.
        # e.g, int_x_pos = x_pos + int_x_pos_offset
        """
        self.int_position_dict = {'x_pos': self.int_x_pos,
                                  'y_pos': self.int_y_pos,
                                  'z_pos': self.int_z_pos,
                                  'f_pos': self.int_f_pos,
                                  'theta_pos': self.int_theta_pos,
                                  }

    def report_position(self):
        """
        # Reports the position of the stage for all axes, and creates the hardware
        # position dictionary.
        """
        positions = self.pidevice.qPOS(self.pidevice.axes)
        self.x_pos = round(positions['1'] * 1000, 2)
        self.y_pos = round(positions['2'] * 1000, 2)
        self.z_pos = round(positions['3'] * 1000, 2)
        self.f_pos = round(positions['5'] * 1000, 2)
        self.theta_pos = positions['4']
        self.create_position_dict()

        self.int_x_pos = self.x_pos + self.int_x_pos_offset
        self.int_y_pos = self.y_pos + self.int_y_pos_offset
        self.int_z_pos = self.z_pos + self.int_z_pos_offset
        self.int_f_pos = self.f_pos + self.int_f_pos_offset
        self.int_theta_pos = self.theta_pos + self.int_theta_pos_offset
        self.create_internal_position_dict()

<<<<<<< HEAD
        if self.verbose:
            print("Stage Positions:", self.int_position_dict)
        logger.debug(f"Stage Positions: {self.int_position_dict}")
=======
        # if self.verbose:
        # print("Physical Stage Positions:", self.int_position_dict)
        print("Physical Stage Positions:", positions)

>>>>>>> b4d6c671
    def move_relative(self, move_dictionary, wait_until_done=False):
        """
        # PI move relative method.
        # Checks to make sure that the move does not exceed the stage limits prior to movement.
        """
        if 'x_rel' in move_dictionary:
            x_rel = move_dictionary['x_rel']
            if (self.x_min <= self.x_pos +
                    x_rel) and (self.x_max >= self.x_pos + x_rel):
                x_rel = x_rel / 1000
                self.pidevice.MVR({1: x_rel})
            else:
                logger.info("Relative movement stopped: X Motion limit would be reached!, 1000")
                print(
                    'Relative movement stopped: X Motion limit would be reached!',
                    1000)

        if 'y_rel' in move_dictionary:
            y_rel = move_dictionary['y_rel']
            if (self.y_min <= self.y_pos +
                    y_rel) and (self.y_max >= self.y_pos + y_rel):
                y_rel = y_rel / 1000
                self.pidevice.MVR({2: y_rel})
            else:
                logger.info("Relative movement stopped: Y Motion limit would be reached!, 1000")
                print(
                    'Relative movement stopped: Y Motion limit would be reached!',
                    1000)

        if 'z_rel' in move_dictionary:
            z_rel = move_dictionary['z_rel']
            if (self.z_min <= self.z_pos +
                    z_rel) and (self.z_max >= self.z_pos + z_rel):
                z_rel = z_rel / 1000
                self.pidevice.MVR({3: z_rel})
            else:
                logger.info("Relative movement stopped: Z Motion limit would be reached!, 1000")
                print(
                    'Relative movement stopped: Z Motion limit would be reached!',
                    1000)

        if 'theta_rel' in move_dictionary:
            theta_rel = move_dictionary['theta_rel']
            if (self.theta_min <= self.theta_pos +
                    theta_rel) and (self.theta_max >= self.theta_pos + theta_rel):
                self.pidevice.MVR({4: theta_rel})
            else:
                logger.info("Relative movement stopped: Theta Motion limit would be reached!, 1000")
                print(
                    'Relative movement stopped: theta Motion limit would be reached!',
                    1000)

        if 'f_rel' in move_dictionary:
            f_rel = move_dictionary['f_rel']
            if (self.f_min <= self.f_pos +
                    f_rel) and (self.f_max >= self.f_pos + f_rel):
                f_rel = f_rel / 1000
                self.pidevice.MVR({5: f_rel})
            else:
                logger.info("Relative movement stopped: F Motion limit would be reached!, 1000")
                print(
                    'Relative movement stopped: f Motion limit would be reached!',
                    1000)

        if wait_until_done is True:
            self.pitools.waitontarget(self.pidevice)

    def move_absolute(self, move_dictionary, wait_until_done=False):
        """
        # PI move absolute method.
        # XYZF Values are converted to millimeters for PI API.
        # Theta Values are not converted.
        """

        if 'x_abs' in move_dictionary:
            x_abs = move_dictionary['x_abs']
            x_abs = x_abs - self.int_x_pos_offset
            if (self.x_min <= x_abs) and (self.x_max >= x_abs):
                x_abs = x_abs / 1000
                self.pidevice.MOV({1: x_abs})
            else:
                logger.info("Absolute movement stopped: X Motion limit would be reached!, 1000")
                print(
                    'Absolute movement stopped: X Motion limit would be reached!',
                    1000)

        if 'y_abs' in move_dictionary:
            y_abs = move_dictionary['y_abs']
            y_abs = y_abs - self.int_y_pos_offset
            if (self.y_min <= y_abs) and (self.y_max >= y_abs):
                y_abs = y_abs / 1000
                self.pidevice.MOV({2: y_abs})
            else:
                logger.info("Absolute movement stopped: Y Motion limit would be reached!, 1000")
                print(
                    'Absolute movement stopped: Y Motion limit would be reached!',
                    1000)

        if 'z_abs' in move_dictionary:
            z_abs = move_dictionary['z_abs']
            z_abs = z_abs - self.int_z_pos_offset
            if (self.z_min <= z_abs) and (self.z_max >= z_abs):
                z_abs = z_abs / 1000
                self.pidevice.MOV({3: z_abs})
            else:
                logger.info("Absolute movement stopped: Z Motion limit would be reached!, 1000")
                print(
                    'Absolute movement stopped: Z Motion limit would be reached!',
                    1000)

        if 'f_abs' in move_dictionary:
            f_abs = move_dictionary['f_abs']
            f_abs = f_abs - self.int_f_pos_offset
            if (self.f_min <= f_abs) and (self.f_max >= f_abs):
                f_abs = f_abs / 1000
                self.pidevice.MOV({5: f_abs})
            else:
                logger.info("Absolute movement stopped: F Motion limit would be reached!, 1000")
                print(
                    'Absolute movement stopped: F Motion limit would be reached!',
                    1000)

        if 'theta_abs' in move_dictionary:
            theta_abs = move_dictionary['theta_abs']
            theta_abs = theta_abs - self.int_theta_pos_offset
            if (self.theta_min <= theta_abs) and (self.theta_max >= theta_abs):
                self.pidevice.MOV({4: theta_abs})
            else:
                logger.info("Absolute movement stopped: Theta Motion limit would be reached!, 1000")
                print(
                    'Absolute movement stopped: Theta Motion limit would be reached!',
                    1000)

        if wait_until_done is True:
            self.pitools.waitontarget(self.pidevice)

    def stop(self):
        self.pidevice.STP(noraise=True)

    def zero_axes(self, list):
        for axis in list:
            try:
                exec(
                    'self.int_' +
                    axis +
                    '_pos_offset = -self.' +
                    axis +
                    '_pos')
            except BaseException:
                logger.error(f"Zeroing of axis: {axis} failed")
                print('Zeroing of axis: ', axis, 'failed')

    def unzero_axes(self, list):
        for axis in list:
            try:
                exec('self.int_' + axis + '_pos_offset = 0')
            except BaseException:
                logger.error(f"Unzeroing of axis: {axis} failed")
                print('Unzeroing of axis: ', axis, 'failed')

    def load_sample(self):
        y_abs = self.model.StageParameters['y_load_position'] / 1000
        self.pidevice.MOV({2: y_abs})

    def unload_sample(self):
        y_abs = self.model.StageParameters['y_unload_position'] / 1000
        self.pidevice.MOV({2: y_abs})

    def mark_rotation_position(self):
        """
        Take the current position and mark it as rotation location
        """
        self.x_rot_position = self.x_pos
        self.y_rot_position = self.y_pos
        self.z_rot_position = self.z_pos
        if self.verbose:
            print('Marking new rotation position (absolute coordinates): X: ',
                 self.x_pos, ' Y: ', self.y_pos, ' Z: ', self.z_pos)
        logger.debug(f"Marking new rotation position(absolute coordinates): X: , {self.x_pos},  Y: , {self.y_pos}, Z: , {self.z_pos}")

    def go_to_rotation_position(self, wait_until_done=False):
        x_abs = self.x_rot_position / 1000
        y_abs = self.y_rot_position / 1000
        z_abs = self.z_rot_position / 1000
        self.pidevice.MOV({1: x_abs, 2: y_abs, 3: z_abs})
        if wait_until_done is True:
            self.pitools.waitontarget(self.pidevice)

    def block_till_controller_is_ready(self):
        """
        Blocks further execution (especially during referencing moves)
        till the PI controller returns ready
        """
        blockflag = True
        while blockflag:
            if self.pidevice.IsControllerReady():
                blockflag = False
            else:
                time.sleep(0.1)
<|MERGE_RESOLUTION|>--- conflicted
+++ resolved
@@ -429,16 +429,9 @@
         self.int_theta_pos = self.theta_pos + self.int_theta_pos_offset
         self.create_internal_position_dict()
 
-<<<<<<< HEAD
         if self.verbose:
             print("Stage Positions:", self.int_position_dict)
         logger.debug(f"Stage Positions: {self.int_position_dict}")
-=======
-        # if self.verbose:
-        # print("Physical Stage Positions:", self.int_position_dict)
-        print("Physical Stage Positions:", positions)
-
->>>>>>> b4d6c671
     def move_relative(self, move_dictionary, wait_until_done=False):
         """
         # PI move relative method.
