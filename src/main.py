--- conflicted
+++ resolved
@@ -56,10 +56,6 @@
 
 def main():
     # Evaluate GPU Status for Analysis Routines
-<<<<<<< HEAD
-=======
-    USE_GPU = False
->>>>>>> 9b159e27
     if platform.system() != 'Darwin':
         import tensorflow as tf
         number_GPUs = len(tf.config.list_physical_devices('GPU'))
