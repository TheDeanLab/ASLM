"""
This is the controller in an MVC-scheme for mediating the interaction between the View (GUI) and the model (./model/aslm_model.py).
Use: https://www.python-course.eu/tkinter_events_binds.php
"""

# Local Imports
from view.main_application_window import Main_App as view
from controller.aslm_controller_functions import *
<<<<<<< HEAD
from model.aslm_model import Model
=======
from view.notebooks.stage_control.stage_gui_controller import Stage_GUI_Controller
>>>>>>> 476a9ad5

class ASLM_controller():
    def __init__(self, root, configuration_path, args):
        self.verbose = args.verbose

        # Initialize the Model
        global model
        self.model = Model(args, configuration_path)

        # Initialize the View
        self.view = view(root)

        #TODO: camera_view_tab, maximum intensity tab, waveform_tab
        # still need to be changed so that they are populated here.

        # Populate the View with the Model

        # Channels Tab, Channel Settings
        # Select only a single channel by default.
        self.view.notebook_1.channels_tab.channel_widgets_frame.channel_variables[0].set(True)
        # self.view.notebook_1.channels_tab.channel_widgets_frame.channel_variables[1].set(False)
        # self.view.notebook_1.channels_tab.channel_widgets_frame.channel_variables[2].set(False)
        # self.view.notebook_1.channels_tab.channel_widgets_frame.channel_variables[3].set(False)
        # self.view.notebook_1.channels_tab.channel_widgets_frame.channel_variables[4].set(False)

        '''
        Loop to populate the channel settings******************************
        Code above and below that is commented out is no longer needed
        '''
        
        for x in range(5):
            self.view.notebook_1.channels_tab.channel_widgets_frame.laser_pulldowns[x]['values'] = populate_lasers(self, self.verbose)
            self.view.notebook_1.channels_tab.channel_widgets_frame.filterwheel_pulldowns[x]['values'] = \
                list(self.model.session.FilterWheelParameters['available_filters'].keys())
            self.view.notebook_1.channels_tab.channel_widgets_frame.exptime_variables[x].set(self.model.session.StartupParameters['camera_exposure_time'])

        '''
        End of loop
        '''

        # Populate the lasers in the GUI
        # self.view.notebook_1.channels_tab.channel_widgets_frame.laser_pulldowns[0]['values'] = populate_lasers(self, self.verbose)
        # self.view.notebook_1.channels_tab.channel_widgets_frame.laser_pulldowns[1]['values'] = populate_lasers(self)
        # self.view.notebook_1.channels_tab.channel_widgets_frame.laser_pulldowns[2]['values'] = populate_lasers(self)
        # self.view.notebook_1.channels_tab.channel_widgets_frame.laser_pulldowns[3]['values'] = populate_lasers(self)
        # self.view.notebook_1.channels_tab.channel_widgets_frame.laser_pulldowns[4]['values'] = populate_lasers(self)
        
            
        # Populate the filters in the GUI
        # self.view.notebook_1.channels_tab.channel_widgets_frame.filterwheel_pulldowns[0]['values'] = \
        #     list(self.model.session.FilterWheelParameters['available_filters'].keys())
        # self.view.notebook_1.channels_tab.channel_widgets_frame.filterwheel_pulldowns[1]['values'] = \
        #     list(self.model.session.FilterWheelParameters['available_filters'].keys())
        # self.view.notebook_1.channels_tab.channel_widgets_frame.filterwheel_pulldowns[2]['values'] = \
        #     list(self.model.session.FilterWheelParameters['available_filters'].keys())
        # self.view.notebook_1.channels_tab.channel_widgets_frame.filterwheel_pulldowns[3]['values'] = \
        #     list(self.model.session.FilterWheelParameters['available_filters'].keys())
        # self.view.notebook_1.channels_tab.channel_widgets_frame.filterwheel_pulldowns[4]['values'] = \
        #     list(self.model.session.FilterWheelParameters['available_filters'].keys())

        # Populate the exposure times in the GUI
        # self.view.notebook_1.channels_tab.channel_widgets_frame.exptime_variables[0].set(self.model.session.CameraParameters['camera_exposure_time'])
        # self.view.notebook_1.channels_tab.channel_widgets_frame.exptime_variables[1].set(self.model.session.CameraParameters['camera_exposure_time'])
        # self.view.notebook_1.channels_tab.channel_widgets_frame.exptime_variables[2].set(self.model.session.CameraParameters['camera_exposure_time'])
        # self.view.notebook_1.channels_tab.channel_widgets_frame.exptime_variables[3].set(self.model.session.CameraParameters['camera_exposure_time'])
        # self.view.notebook_1.channels_tab.channel_widgets_frame.exptime_variables[4].set(self.model.session.CameraParameters['camera_exposure_time'])

        # Define all of the callbacks/events.
        # Acquire bar
        self.view.acqbar.acquire_btn.config(command=lambda: launch_popup_window(self, root, self.verbose))
        self.view.acqbar.exit_btn.config(command=lambda: exit_program(self.verbose))
        self.view.acqbar.pull_down.bind('<<ComboboxSelected>>', lambda *args: update_microscope_mode(self, self.verbose))

        # Channels Tab, Stack Acquisition Settings
        self.view.notebook_1.channels_tab.stack_acq_frame.start_pos_spinval.trace_add('write', lambda *args: update_z_steps(self, self.verbose))
        self.view.notebook_1.channels_tab.stack_acq_frame.step_size_spinval.trace_add('write', lambda *args: update_z_steps(self, self.verbose))
        self.view.notebook_1.channels_tab.stack_acq_frame.end_pos_spinval.trace_add('write', lambda *args: update_z_steps(self, self.verbose))

        # Channels Tab, Laser Cycling Settings
        self.view.notebook_1.channels_tab.stack_cycling_frame.cycling_options.trace_add('write', lambda *args: update_cycling_settings(self, self.verbose))

        # Channels Tab, Timepoint Settings
        self.view.notebook_1.channels_tab.stack_timepoint_frame.exp_time_spinval.trace_add('write', lambda *args: update_time_points(self, self.verbose))
        #TODO: Automatically calculate the stack acquisition time based on the number of timepoints, channels, and exposure time.

        # Channels Tab, Multi-position Acquisition Settings

        # Camera Tab, Camera Settings

        # Advanced Tab

        # Stage Controller
        self.stage_gui_controller = Stage_GUI_Controller(self.view.notebook_3.stage_control_tab, self)
        
        # Prepopulate the stage positions.
<<<<<<< HEAD
        self.view.notebook_3.stage_control_tab.position_frame.x_val.set(self.model.stages.x_pos)
        self.view.notebook_3.stage_control_tab.position_frame.y_val.set(self.model.stages.y_pos)
        self.view.notebook_3.stage_control_tab.position_frame.z_val.set(self.model.stages.z_pos)
        self.view.notebook_3.stage_control_tab.position_frame.theta_val.set(self.model.stages.theta_pos)
        self.view.notebook_3.stage_control_tab.position_frame.focus_val.set(self.model.stages.f_pos)

        # Prepopulate the stage step size.
        self.view.notebook_3.stage_control_tab.x_y_frame.increment_box.set(self.model.session.StageParameters['xy_step'])
        self.view.notebook_3.stage_control_tab.z_frame.increment_box.set(self.model.session.StageParameters['z_step'])
        self.view.notebook_3.stage_control_tab.theta_frame.increment_box.set(self.model.session.StageParameters['theta_step'])
        self.view.notebook_3.stage_control_tab.focus_frame.increment_box.set(self.model.session.StageParameters['f_step'])
=======
        self.stage_gui_controller.set_position({
            'x': self.stages.x_pos,
            'y': self.stages.y_pos,
            'z': self.stages.z_pos,
            'theta': self.stages.theta_pos,
            'f': self.stages.f_pos
        })

        # Prepopulate the stage step size.
        self.stage_gui_controller.set_step_size({
            'x': self.model.StageParameters['xy_step'],
            'z': self.model.StageParameters['z_step'],
            'theta': self.model.StageParameters['theta_step'],
            'f': self.model.StageParameters['f_step']
        })
>>>>>>> 476a9ad5

        # Configure event control for the buttons
        self.view.menu_zoom.bind("<<MenuSelect>>", lambda *args: print("Zoom Selected", *args))

<<<<<<< HEAD
        #TODO: Replace print functions with calls to the stage controller.
        self.view.notebook_3.stage_control_tab.x_y_frame.negative_x_btn.config(command=lambda: print("x-"))
        self.view.notebook_3.stage_control_tab.x_y_frame.positive_x_btn.config(command=lambda: print("x+"))
        self.view.notebook_3.stage_control_tab.x_y_frame.negative_y_btn.config(command=lambda: print("y-"))
        self.view.notebook_3.stage_control_tab.x_y_frame.positive_y_btn.config(command=lambda: print("y+"))
        self.view.notebook_3.stage_control_tab.x_y_frame.zero_x_y_btn.config(command=lambda: print("Zero x-y"))

        self.view.notebook_3.stage_control_tab.z_frame.down_btn.config(command=lambda: print("z-"))
        self.view.notebook_3.stage_control_tab.z_frame.up_btn.config(command=lambda: print("z+"))
        self.view.notebook_3.stage_control_tab.z_frame.zero_z_btn.config(command=lambda: print("Zero z"))

        self.view.notebook_3.stage_control_tab.theta_frame.up_btn.config(command=lambda: print("theta-"))
        self.view.notebook_3.stage_control_tab.theta_frame.down_btn.config(command=lambda: print("theta+"))
        self.view.notebook_3.stage_control_tab.theta_frame.zero_theta_btn.config(command=lambda: print("Zero theta"))

        self.view.notebook_3.stage_control_tab.focus_frame.up_btn.config(command=lambda: print("focus-"))
        self.view.notebook_3.stage_control_tab.focus_frame.down_btn.config(command=lambda: print("focus+"))
        self.view.notebook_3.stage_control_tab.focus_frame.zero_focus_btn.config(command=lambda: print("Zero Focus"))

        #self.view.notebook_3.goto_frame.goto_btn.config(command=lambda: self.model.stages.goto_position(self.view.notebook_3.goto_frame.goto_entry.get()))
        #x_y_frame.x_pos_spinval.trace_add('write', lambda *args: self.model.stages.update_x_position(self.verbose))
            #.stage_frame.stage_x_spinval.trace_add('write', lambda *args: update_stage_position(self, self.verbose))


=======
        
>>>>>>> 476a9ad5
    def launch_acquisition(self, popup_window):
        # Need to create the save path, and update the model from the entries.
        save_directory = create_save_path(self, popup_window, self.verbose)

        #TODO: Acquire data according to the operating mode.

        # Close the window
        popup_window.dismiss(self.verbose)

    def execute(self, command, *args):
        '''
        This function listens to sub_gui_controllers
        '''
        print('command passed from child', command, args)
        if command == 'stage':
            # todo: call the model to move stage
            print('stage should move to', args[0], 'on', args[1])



if __name__ == '__main__':
    # Testing section.

    print("done")<|MERGE_RESOLUTION|>--- conflicted
+++ resolved
@@ -5,12 +5,9 @@
 
 # Local Imports
 from view.main_application_window import Main_App as view
+from view.main_window_content.stage_control.stage_gui_controller import Stage_GUI_Controller
 from controller.aslm_controller_functions import *
-<<<<<<< HEAD
 from model.aslm_model import Model
-=======
-from view.notebooks.stage_control.stage_gui_controller import Stage_GUI_Controller
->>>>>>> 476a9ad5
 
 class ASLM_controller():
     def __init__(self, root, configuration_path, args):
@@ -106,19 +103,6 @@
         self.stage_gui_controller = Stage_GUI_Controller(self.view.notebook_3.stage_control_tab, self)
         
         # Prepopulate the stage positions.
-<<<<<<< HEAD
-        self.view.notebook_3.stage_control_tab.position_frame.x_val.set(self.model.stages.x_pos)
-        self.view.notebook_3.stage_control_tab.position_frame.y_val.set(self.model.stages.y_pos)
-        self.view.notebook_3.stage_control_tab.position_frame.z_val.set(self.model.stages.z_pos)
-        self.view.notebook_3.stage_control_tab.position_frame.theta_val.set(self.model.stages.theta_pos)
-        self.view.notebook_3.stage_control_tab.position_frame.focus_val.set(self.model.stages.f_pos)
-
-        # Prepopulate the stage step size.
-        self.view.notebook_3.stage_control_tab.x_y_frame.increment_box.set(self.model.session.StageParameters['xy_step'])
-        self.view.notebook_3.stage_control_tab.z_frame.increment_box.set(self.model.session.StageParameters['z_step'])
-        self.view.notebook_3.stage_control_tab.theta_frame.increment_box.set(self.model.session.StageParameters['theta_step'])
-        self.view.notebook_3.stage_control_tab.focus_frame.increment_box.set(self.model.session.StageParameters['f_step'])
-=======
         self.stage_gui_controller.set_position({
             'x': self.stages.x_pos,
             'y': self.stages.y_pos,
@@ -134,39 +118,11 @@
             'theta': self.model.StageParameters['theta_step'],
             'f': self.model.StageParameters['f_step']
         })
->>>>>>> 476a9ad5
 
         # Configure event control for the buttons
         self.view.menu_zoom.bind("<<MenuSelect>>", lambda *args: print("Zoom Selected", *args))
 
-<<<<<<< HEAD
-        #TODO: Replace print functions with calls to the stage controller.
-        self.view.notebook_3.stage_control_tab.x_y_frame.negative_x_btn.config(command=lambda: print("x-"))
-        self.view.notebook_3.stage_control_tab.x_y_frame.positive_x_btn.config(command=lambda: print("x+"))
-        self.view.notebook_3.stage_control_tab.x_y_frame.negative_y_btn.config(command=lambda: print("y-"))
-        self.view.notebook_3.stage_control_tab.x_y_frame.positive_y_btn.config(command=lambda: print("y+"))
-        self.view.notebook_3.stage_control_tab.x_y_frame.zero_x_y_btn.config(command=lambda: print("Zero x-y"))
 
-        self.view.notebook_3.stage_control_tab.z_frame.down_btn.config(command=lambda: print("z-"))
-        self.view.notebook_3.stage_control_tab.z_frame.up_btn.config(command=lambda: print("z+"))
-        self.view.notebook_3.stage_control_tab.z_frame.zero_z_btn.config(command=lambda: print("Zero z"))
-
-        self.view.notebook_3.stage_control_tab.theta_frame.up_btn.config(command=lambda: print("theta-"))
-        self.view.notebook_3.stage_control_tab.theta_frame.down_btn.config(command=lambda: print("theta+"))
-        self.view.notebook_3.stage_control_tab.theta_frame.zero_theta_btn.config(command=lambda: print("Zero theta"))
-
-        self.view.notebook_3.stage_control_tab.focus_frame.up_btn.config(command=lambda: print("focus-"))
-        self.view.notebook_3.stage_control_tab.focus_frame.down_btn.config(command=lambda: print("focus+"))
-        self.view.notebook_3.stage_control_tab.focus_frame.zero_focus_btn.config(command=lambda: print("Zero Focus"))
-
-        #self.view.notebook_3.goto_frame.goto_btn.config(command=lambda: self.model.stages.goto_position(self.view.notebook_3.goto_frame.goto_entry.get()))
-        #x_y_frame.x_pos_spinval.trace_add('write', lambda *args: self.model.stages.update_x_position(self.verbose))
-            #.stage_frame.stage_x_spinval.trace_add('write', lambda *args: update_stage_position(self, self.verbose))
-
-
-=======
-        
->>>>>>> 476a9ad5
     def launch_acquisition(self, popup_window):
         # Need to create the save path, and update the model from the entries.
         save_directory = create_save_path(self, popup_window, self.verbose)
